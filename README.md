<a id="readme-top"></a>

![image](./docs/img/logo.svg)

<div align="center">
<h3 style="font-size: 22px">Efficient and Modular ML on Temporal Graphs</h3>
<a href="https://tgm.readthedocs.io/en/latest"/><strong style="font-size: 18px;"/>Read Our Docs»</strong></a>
<a href="https://arxiv.org/abs/2510.07586"/><strong style="font-size: 18px;"/>Read Our Paper»</strong></a>
<br/>
<br/>

[![Stars](https://img.shields.io/github/stars/tgm-team/tgm?style=flat&label=Stars&labelColor=white&logo=github&logoColor=black)](https://github.com/tgm-team/tgm/stargazers)
[![PyPI](https://img.shields.io/pypi/v/tgm-lib?style=flat&label=PyPI&labelColor=white&logo=pypi&logoColor=black)](https://pypi.org/project/tgm-lib/)
[![Downloads](https://img.shields.io/pypi/dm/tgm-lib?style=flat&label=Downloads&labelColor=white&logo=pypi&logoColor=black)](https://pypi.org/project/tgm-lib/)
[![Tests](https://img.shields.io/github/actions/workflow/status/tgm-team/tgm/testing.yml?label=Tests&style=flat&labelColor=white&logo=github-actions&logoColor=black)](https://github.com/tgm-team/tgm/actions/workflows/testing.yml)
[![Docs](https://img.shields.io/readthedocs/tgm?style=flat&label=Docs&labelColor=white&logo=readthedocs&logoColor=black)](https://tgm.readthedocs.io/en/latest/?badge=latest)
[![Coverage](https://img.shields.io/codecov/c/github/tgm-team/tgm?style=flat&label=Coverage&labelColor=white&logo=codecov&logoColor=black)](https://codecov.io/gh/tgm-team/tgm)

</div>

## About The Project

TGM is a research library for temporal graph learning, designed to accelerate training on dynamic graphs while enabling rapid prototyping of new methods.
It provides a unified abstraction for both discrete and continuous-time graphs, supporting diverse tasks across link, node, and graph-level prediction.

> \[!IMPORTANT\]
> TGM is in beta, and may introduce breaking changes.

### Highlights

- **Unified Temporal API**: supports both continuous-time and discrete-time graphs, and graph discretization
- **Efficiency**: ~7.8× faster training and ~175× faster discretization vs. existing research libraries
- **Research-Oriented**: modular hook framework standardizes workflows for link, node, and graph-level tasks
- **Datasets**: built-in support for popular datasets (e.g., TGB[^12])

### Supported Methods

To request a method for prioritization, please [open an issue](https://github.com/tgm-team/tgm/issues) or [join the discussion](https://github.com/tgm-team/tgm/discussions).

<<<<<<< HEAD
| Status      | Methods                                                                                                                |
| ----------- | ---------------------------------------------------------------------------------------------------------------------- |
| Implemented | EdgeBank[^1], GCN[^2], GC-LSTM[^3], GraphMixer[^4], TGAT[^5], TGN[^6], DygFormer[^7], TPNet[^8], TNCN[^9], ROLAND[^12] |
| Planned     | DyGMamba[^10], NAT[^11]                                                                                                |
=======
| Status      | Methods                                                                                         |
| ----------- | ----------------------------------------------------------------------------------------------- |
| Implemented | EdgeBank[^1], GCN[^2], GC-LSTM[^3], GraphMixer[^4], TGAT[^5], TGN[^6], DygFormer[^7], TPNet[^8], ROLAND [^13], PopTrack [^14] |
| Planned     | TNCN[^9], DyGMamba[^10], NAT[^11]                                                               |
>>>>>>> 7668c688

## Installation

#### From Source (recommended)

```sh
pip install git+https://github.com/tgm-team/tgm.git@main
```

#### From PyPi

```
pip install tgm-lib
```

> \[!NOTE\]
> Windows is not directly tested in our CI. Additional setup may be required.
> For instance, for *cuda:12.4*, you will need to manually install the appropriate PyTorch wheels:
>
> ```sh
> pip install torch torchvision torchaudio --index-url https://download.pytorch.org/whl/cu124
> ```

## Quick Tour for New Users

### System Design Overview

![image](./docs/img/architecture-dark.svg#gh-dark-mode-only)
![image](./docs/img/architecture-light.svg#gh-light-mode-only)

TGM is organized as a **three-layer architecture**:

1. **Data Layer**

   - Immutable, time-sorted coordinate-format graph storage with lightweight, concurrency-safe graph views.
   - Efficient time-based slicing and binary search over timestamps, enabling fast recent-neighbor retrieval.
   - Supports continuous-time and discrete-time loading, with vectorized snapshot creation.
   - Extensible backend allows alternative storage layouts for future models.

1. **Execution Layer**

   - The DataLoader is responsible for iterating through the temporal graph data stream by time or events based on the user-defined granularity.
   - HookManager orchestrates transformations during data loading (e.g., temporal neighbor sampling), dynamically adding relevant attributes to the Batch yielded by the dataloader.
   - Hooks can be combined and registered under specific conditions (analytics, training, etc.).
   - Pre-defined recipes simplify common setups (e.g. TGB link prediction) and prevent common pitfalls (e.g., mismanaging negatives).

1. **ML Layer**

   - Materializes batches directly on-device for model computation.
   - Supports node-, link-, and graph-level prediction.

> \[!TIP\]
> Check out [our paper](https://arxiv.org/abs/2510.07586) for technical details.

### Minimal Example

Here’s a basic example demonstrating how to train TGCN for dynamic node property prediction on `tgbn-trade`:

```python
import torch
import torch.nn as nn
import torch.nn.functional as F

from tgm import DGraph, DGBatch
from tgm.data import DGData, DGDataLoader
from tgm.nn import TGCN, NodePredictor

# Load TGB data splits
train_data, val_data, test_data = DGData.from_tgb("tgbn-trade").split()

# Construct a DGraph and setup iteration by yearly ('Y') snapshots
train_dg = DGraph(train_data)
train_loader = DGDataLoader(train_dg, batch_unit="Y")

# tgbn-trade has no static node features, so we create Gaussian ones (dim=64)
static_node_feats = torch.randn((train_dg.num_nodes, 64))

class RecurrentGCN(torch.nn.Module):
    def __init__(self, node_dim: int, embed_dim: int) -> None:
        super().__init__()
        self.recurrent = TGCN(in_channels=node_dim, out_channels=embed_dim)
        self.linear = nn.Linear(embed_dim, embed_dim)

    def forward(
        self, batch: DGBatch, node_feat: torch.tensor, h: torch.Tensor | None = None,
    ) -> tuple[torch.Tensor, torch.Tensor]:
        edge_index = torch.stack([batch.src, batch.dst], dim=0)
        h_0 = self.recurrent(node_feat, edge_index, H=h)
        z = F.relu(h_0)
        z = self.linear(z)
        return z, h_0

# Initialize our model and optimizer
encoder = RecurrentGCN(node_dim=static_node_feats.shape[1], embed_dim=128)
decoder = NodePredictor(in_dim=128, out_dim=train_dg.dynamic_node_feats_dim)
opt = torch.optim.Adam(set(encoder.parameters()) | set(decoder.parameters()), lr=0.001)

# Training loop
h_0 = None
for batch in train_loader:
    opt.zero_grad()
    y_true = batch.dynamic_node_feats
    if y_true is None:
        continue

    z, h_0 = encoder(batch, static_node_feats, h_0)
    z_node = z[batch.node_ids]
    y_pred = decoder(z_node)

    loss = F.cross_entropy(y_pred, y_true)
    loss.backward()
    opt.step()
    h_0 = h_0.detach()
```

### Running Pre-packaged Examples

TGM includes pre-packaged example scripts to help you get started quickly. The examples require extra dependencies beyond the core library.

To get started, [follow our installation from source instructions](#installation) and then install the additional dependencies:

```sh
pip install -e .[examples]
```

After installing the dependencies, you can run any of our examples. For instance, TGAT dynamic link prediction on `tgbl-wiki`:

```sh
python examples/linkproppred/tgat.py --dataset tgbl-wiki --device cuda
```

> \[!NOTE\]
> By default, our link prediction examples default to `tgbl-wiki`, and node prediction use `tgbn-trade`.
> Examples run on CPU by default; use the `--device` flag to override this as shown above.

### Next steps

- Explore more of our [examples](../tgm/examples/)
- Dive deeper into TGM with our [tutorials](../tgm/docs/tutorials/)

## Citation

If you use TGM in your work, please cite [our paper](https://arxiv.org/abs/2510.07586):

```bibtex
@misc{chmura2025tgm,
  title  = {TGM: A Modular and Efficient Library for Machine Learning on Temporal Graphs},
  author = {Chmura, Jacob and Huang, Shenyang and Ngo, Tran Gia Bao and Parviz, Ali and Poursafaei, Farimah and Leskovec, Jure and Bronstein, Michael and Rabusseau, Guillaume and Fey, Matthias and Rabbany, Reihaneh},
  year   = {2025},
  note   = {arXiv:2510.07586}
}
```

## Contributing

We welcome contributions. If you encounter problems or would like to propose a new features, please open an [issue](https://github.com/tgm-team/tgm/issues) [and join the discussion](https://github.com/tgm-team/tgm/discussions). For details on contributing to TGM, see our [contribution guide](./.github/CONTRIBUTING.md).

<p align="right">(<a href="#readme-top">back to top</a>)</p>

## References

[^12]: [ROLAND: Graph Learning Framework for Dynamic Graphs](https://arxiv.org/abs/2208.07239)

[^1]: [Towards Better Evaluation for Dynamic Link Prediction](https://arxiv.org/abs/2207.10128)

[^2]: [Semi-Supervised Classification with Graph Convolutional Networks](https://arxiv.org/abs/1609.02907)

[^3]: [GC-LSTM: Graph Convolution Embedded LSTM for Dynamic Link Prediction](https://arxiv.org/abs/1812.04206)

[^4]: [Do We Really Need Complicated Model Architectures For Temporal Networks?](https://arxiv.org/abs/2302.11636)

[^5]: [Inductive Representation Learning on Temporal Graphs](https://arxiv.org/abs/2002.07962)

[^6]: [Temporal Graph Networks for Deep Learning on Dynamic Graphs](https://arxiv.org/abs/2006.10637)

[^7]: [Towards Better Dynamic Graph Learning: New Architecture and Unified Library](https://arxiv.org/abs/2303.13047)

[^8]: [Improving Temporal Link Prediction via Temporal Walk Matrix Projection](https://arxiv.org/abs/2410.04013)

[^9]: [Efficient Neural Common Neighbor for Temporal Graph Link Prediction](https://arxiv.org/abs/2406.07926)

[^10]: [DyGMamba: Efficiently Modeling Long-Term Temporal Dependency on Continuous-Time Dynamic Graphs with State Space Models](https://arxiv.org/abs/2408.04713)

[^11]: [Neighborhood-aware Scalable Temporal Network Representation Learning](https://arxiv.org/abs/2209.01084)

[^13]: [ROLAND: Graph Learning Framework for Dynamic Graphs](https://arxiv.org/pdf/2208.07239)

[^14]: [Temporal Graph Models Fail to Capture Global Temporal Dynamics](https://openreview.net/pdf?id=9kLDrE5rsW)<|MERGE_RESOLUTION|>--- conflicted
+++ resolved
@@ -37,17 +37,10 @@
 
 To request a method for prioritization, please [open an issue](https://github.com/tgm-team/tgm/issues) or [join the discussion](https://github.com/tgm-team/tgm/discussions).
 
-<<<<<<< HEAD
-| Status      | Methods                                                                                                                |
-| ----------- | ---------------------------------------------------------------------------------------------------------------------- |
-| Implemented | EdgeBank[^1], GCN[^2], GC-LSTM[^3], GraphMixer[^4], TGAT[^5], TGN[^6], DygFormer[^7], TPNet[^8], TNCN[^9], ROLAND[^12] |
-| Planned     | DyGMamba[^10], NAT[^11]                                                                                                |
-=======
-| Status      | Methods                                                                                         |
-| ----------- | ----------------------------------------------------------------------------------------------- |
-| Implemented | EdgeBank[^1], GCN[^2], GC-LSTM[^3], GraphMixer[^4], TGAT[^5], TGN[^6], DygFormer[^7], TPNet[^8], ROLAND [^13], PopTrack [^14] |
-| Planned     | TNCN[^9], DyGMamba[^10], NAT[^11]                                                               |
->>>>>>> 7668c688
+| Status      | Methods                                                                                                                                 |
+| ----------- | --------------------------------------------------------------------------------------------------------------------------------------- |
+| Implemented | EdgeBank[^1], GCN[^2], GC-LSTM[^3], GraphMixer[^4], TGAT[^5], TGN[^6], DygFormer[^7], TPNet[^8], ROLAND [^13], PopTrack [^14], TNCN[^9] |
+| Planned     | DyGMamba[^10], NAT[^11]                                                                                                                 |
 
 ## Installation
 
@@ -227,12 +220,12 @@
 
 [^8]: [Improving Temporal Link Prediction via Temporal Walk Matrix Projection](https://arxiv.org/abs/2410.04013)
 
+[^13]: [ROLAND: Graph Learning Framework for Dynamic Graphs](https://arxiv.org/pdf/2208.07239)
+
+[^14]: [Temporal Graph Models Fail to Capture Global Temporal Dynamics](https://openreview.net/pdf?id=9kLDrE5rsW)
+
 [^9]: [Efficient Neural Common Neighbor for Temporal Graph Link Prediction](https://arxiv.org/abs/2406.07926)
 
 [^10]: [DyGMamba: Efficiently Modeling Long-Term Temporal Dependency on Continuous-Time Dynamic Graphs with State Space Models](https://arxiv.org/abs/2408.04713)
 
-[^11]: [Neighborhood-aware Scalable Temporal Network Representation Learning](https://arxiv.org/abs/2209.01084)
-
-[^13]: [ROLAND: Graph Learning Framework for Dynamic Graphs](https://arxiv.org/pdf/2208.07239)
-
-[^14]: [Temporal Graph Models Fail to Capture Global Temporal Dynamics](https://openreview.net/pdf?id=9kLDrE5rsW)+[^11]: [Neighborhood-aware Scalable Temporal Network Representation Learning](https://arxiv.org/abs/2209.01084)