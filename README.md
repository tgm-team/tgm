--- conflicted
+++ resolved
@@ -82,12 +82,8 @@
 
 1. **Execution Layer**
 
-<<<<<<< HEAD
-   - HookManager orchestrates transformations during data loading (e.g., temporal neighbor sampling).
-=======
    - The DataLoader is responsible for iterating through the temporal graph data stream by time or events based on the user-defined granularity.
    - HookManager orchestrates transformations during data loading (e.g., temporal neighbor sampling), dynamically adding relevant attributes to the Batch yielded by the dataloader.
->>>>>>> 5f54d543
    - Hooks can be combined and registered under specific conditions (analytics, training, etc.).
    - Pre-defined recipes simplify common setups (e.g. TGB link prediction) and prevent common pitfalls (e.g., mismanaging negatives).
 
@@ -101,11 +97,7 @@
 
 ### Minimal Example
 
-<<<<<<< HEAD
-Here’s a basic example demonstrating how to train TGCN for dynamic node property prediction on `tgbl-trade`:
-=======
 Here’s a basic example demonstrating how to train TGCN for dynamic node property prediction on `tgbn-trade`:
->>>>>>> 5f54d543
 
 ```python
 import torch
@@ -209,31 +201,6 @@
 
 <p align="right">(<a href="#readme-top">back to top</a>)</p>
 
-<<<<<<< HEAD
-[^12]: https://tgb.complexdatalab.com/
-
-[^1]: https://arxiv.org/abs/2207.10128
-
-[^2]: https://arxiv.org/abs/1609.02907
-
-[^3]: https://arxiv.org/abs/1812.04206
-
-[^4]: https://arxiv.org/abs/2302.11636
-
-[^5]: https://arxiv.org/abs/2002.07962
-
-[^6]: https://arxiv.org/abs/2006.10637
-
-[^7]: https://arxiv.org/abs/2303.13047
-
-[^8]: https://arxiv.org/abs/2410.04013
-
-[^9]: https://arxiv.org/abs/2406.07926
-
-[^10]: https://arxiv.org/abs/2408.04713
-
-[^11]: https://arxiv.org/abs/2209.01084
-=======
 ## References
 
 [^12]: [Temporal Graph Benchmark](https://tgb.complexdatalab.com/)
@@ -258,5 +225,4 @@
 
 [^10]: [DyGMamba: Efficiently Modeling Long-Term Temporal Dependency on Continuous-Time Dynamic Graphs with State Space Models](https://arxiv.org/abs/2408.04713)
 
-[^11]: [Neighborhood-aware Scalable Temporal Network Representation Learning](https://arxiv.org/abs/2209.01084)
->>>>>>> 5f54d543
+[^11]: [Neighborhood-aware Scalable Temporal Network Representation Learning](https://arxiv.org/abs/2209.01084)