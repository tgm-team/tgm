import argparse

import numpy as np
import torch
import torch.nn as nn
import torch.nn.functional as F
from tgb.nodeproppred.evaluate import Evaluator
from torch_geometric.nn import GCNConv
from tqdm import tqdm

from tgm import DGBatch, DGData, DGraph
from tgm.constants import METRIC_TGB_NODEPROPPRED
from tgm.loader import DGDataLoader
<<<<<<< HEAD
from tgm.nn import NodePredictor
from tgm.util.logging import enable_logging, log_latency
=======
from tgm.util.logging import enable_logging, log_gpu, log_latency, log_metric
>>>>>>> 9a281cfc
from tgm.util.seed import seed_everything

parser = argparse.ArgumentParser(
    description='GCN NodePropPred Example',
    formatter_class=argparse.ArgumentDefaultsHelpFormatter,
)
parser.add_argument('--seed', type=int, default=1337, help='random seed to use')
parser.add_argument('--dataset', type=str, default='tgbn-trade', help='Dataset name')
parser.add_argument('--device', type=str, default='cpu', help='torch device')
parser.add_argument('--epochs', type=int, default=50, help='number of epochs')
parser.add_argument('--lr', type=float, default=0.001, help='learning rate')
parser.add_argument('--dropout', type=str, default=0.1, help='dropout rate')
parser.add_argument('--n-layers', type=int, default=2, help='number of GCN layers')
parser.add_argument('--embed-dim', type=int, default=128, help='embedding dimension')
parser.add_argument(
    '--node-dim', type=int, default=256, help='node feat dimension if not provided'
)
parser.add_argument(
    '--snapshot-time-gran',
    type=str,
    default='Y',
    help='time granularity to operate on for snapshots',
)
parser.add_argument(
    '--log-file-path', type=str, default=None, help='Optional path to write logs'
)

args = parser.parse_args()
enable_logging(log_file_path=args.log_file_path)


class GCNEncoder(torch.nn.Module):
    def __init__(
        self,
        in_channels: int,
        embed_dim: int,
        out_channels: int,
        num_layers: int,
        dropout: float,
    ):
        super().__init__()
        self.in_channels = in_channels
        self.dropout = dropout
        self.convs = torch.nn.ModuleList()
        self.bns = torch.nn.ModuleList()

        self.convs.append(GCNConv(in_channels, embed_dim, cached=True))
        self.bns.append(torch.nn.BatchNorm1d(embed_dim))

        for _ in range(num_layers - 2):
            self.convs.append(GCNConv(embed_dim, embed_dim, cached=True))
            self.bns.append(torch.nn.BatchNorm1d(embed_dim))
        self.convs.append(GCNConv(embed_dim, out_channels, cached=True))

    def reset_parameters(self) -> None:
        for conv in self.convs:
            conv.reset_parameters()
        for bn in self.bns:
            bn.reset_parameters()

    def forward(self, batch: DGBatch, node_feat: torch.Tensor) -> torch.Tensor:
        edge_index = torch.stack([batch.src, batch.dst], dim=0)
        x = node_feat
        for i, conv in enumerate(self.convs[:-1]):
            x = conv(x, edge_index)
            x = self.bns[i](x)
            x = F.relu(x)
            x = F.dropout(x, p=self.dropout, training=self.training)
        x = self.convs[-1](x, edge_index)
        return x


<<<<<<< HEAD
=======
class NodePredictor(torch.nn.Module):
    def __init__(self, in_dim: int, out_dim: int) -> None:
        super().__init__()
        self.fc1 = nn.Linear(in_dim, in_dim)
        self.fc2 = nn.Linear(in_dim, out_dim)

    def forward(self, z_node: torch.Tensor) -> torch.Tensor:
        h = self.fc1(z_node)
        h = h.relu()
        return self.fc2(h)


@log_gpu
>>>>>>> 9a281cfc
@log_latency
def train(
    loader: DGDataLoader,
    static_node_feats: torch.Tensor,
    encoder: nn.Module,
    decoder: nn.Module,
    opt: torch.optim.Optimizer,
) -> float:
    encoder.train()
    decoder.train()
    total_loss = 0

    for batch in tqdm(loader):
        opt.zero_grad()
        y_true = batch.dynamic_node_feats
        if y_true is None:
            continue

        z = encoder(batch, static_node_feats)
        z_node = z[batch.node_ids]
        y_pred = decoder(z_node)

        loss = F.cross_entropy(y_pred, y_true)
        loss.backward()
        opt.step()
        total_loss += float(loss)

    return total_loss


@log_gpu
@log_latency
@torch.no_grad()
def eval(
    loader: DGDataLoader,
    static_node_feats: torch.Tensor,
    encoder: nn.Module,
    decoder: nn.Module,
    evaluator: Evaluator,
) -> float:
    encoder.eval()
    decoder.eval()
    perf_list = []

    for batch in tqdm(loader):
        y_true = batch.dynamic_node_feats
        if y_true is None:
            continue

        z = encoder(batch, static_node_feats)
        z_node = z[batch.node_ids]
        y_pred = decoder(z_node)

        input_dict = {
            'y_true': y_true,
            'y_pred': y_pred,
            'eval_metric': [METRIC_TGB_NODEPROPPRED],
        }
        perf_list.append(evaluator.eval(input_dict)[METRIC_TGB_NODEPROPPRED])

    return float(np.mean(perf_list))


seed_everything(args.seed)

train_data, val_data, test_data = DGData.from_tgb(args.dataset).split()
train_dg = DGraph(train_data, device=args.device)
val_dg = DGraph(val_data, device=args.device)
test_dg = DGraph(test_data, device=args.device)

train_loader = DGDataLoader(train_dg, batch_unit=args.snapshot_time_gran)
val_loader = DGDataLoader(val_dg, batch_unit=args.snapshot_time_gran)
test_loader = DGDataLoader(test_dg, batch_unit=args.snapshot_time_gran)

if train_dg.static_node_feats is not None:
    static_node_feats = train_dg.static_node_feats
else:
    static_node_feats = torch.randn(
        (test_dg.num_nodes, args.node_dim), device=args.device
    )

evaluator = Evaluator(name=args.dataset)
num_classes = train_dg.dynamic_node_feats_dim

encoder = GCNEncoder(
    in_channels=static_node_feats.shape[1],
    embed_dim=args.embed_dim,
    out_channels=args.embed_dim,
    num_layers=args.n_layers,
    dropout=float(args.dropout),
).to(args.device)
decoder = NodePredictor(
    in_dim=args.embed_dim, out_dim=num_classes, hids_sizes=args.embed_dim
).to(args.device)
opt = torch.optim.Adam(
    set(encoder.parameters()) | set(decoder.parameters()), lr=float(args.lr)
)

for epoch in range(1, args.epochs + 1):
    loss = train(train_loader, static_node_feats, encoder, decoder, opt)
    val_ndcg = eval(val_loader, static_node_feats, encoder, decoder, evaluator)
    log_metric('Loss', loss, epoch=epoch)
    log_metric(f'Validation {METRIC_TGB_NODEPROPPRED}', val_ndcg, epoch=epoch)

test_ndcg = eval(test_loader, static_node_feats, encoder, decoder, evaluator)
log_metric(f'Test {METRIC_TGB_NODEPROPPRED}', test_ndcg, epoch=args.epochs)<|MERGE_RESOLUTION|>--- conflicted
+++ resolved
@@ -11,12 +11,8 @@
 from tgm import DGBatch, DGData, DGraph
 from tgm.constants import METRIC_TGB_NODEPROPPRED
 from tgm.loader import DGDataLoader
-<<<<<<< HEAD
 from tgm.nn import NodePredictor
-from tgm.util.logging import enable_logging, log_latency
-=======
 from tgm.util.logging import enable_logging, log_gpu, log_latency, log_metric
->>>>>>> 9a281cfc
 from tgm.util.seed import seed_everything
 
 parser = argparse.ArgumentParser(
@@ -89,22 +85,7 @@
         return x
 
 
-<<<<<<< HEAD
-=======
-class NodePredictor(torch.nn.Module):
-    def __init__(self, in_dim: int, out_dim: int) -> None:
-        super().__init__()
-        self.fc1 = nn.Linear(in_dim, in_dim)
-        self.fc2 = nn.Linear(in_dim, out_dim)
-
-    def forward(self, z_node: torch.Tensor) -> torch.Tensor:
-        h = self.fc1(z_node)
-        h = h.relu()
-        return self.fc2(h)
-
-
 @log_gpu
->>>>>>> 9a281cfc
 @log_latency
 def train(
     loader: DGDataLoader,
