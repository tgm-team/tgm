--- conflicted
+++ resolved
@@ -10,22 +10,10 @@
 
 from tgm import DGBatch, DGraph
 from tgm.constants import METRIC_TGB_NODEPROPPRED
-<<<<<<< HEAD
-from tgm.graph import DGBatch, DGData, DGraph
-from tgm.hooks import (
-    DeduplicationHook,
-    EdgeEventsSeenNodesTrackHook,
-    HookManager,
-    RecencyNeighborHook,
-)
-from tgm.loader import DGDataLoader
-from tgm.nn import DyGFormer, Time2Vec
-=======
 from tgm.data import DGData, DGDataLoader
 from tgm.hooks import DeduplicationHook, HookManager, RecencyNeighborHook
 from tgm.nn import DyGFormer, NodePredictor, Time2Vec
 from tgm.util.logging import enable_logging, log_gpu, log_latency, log_metric
->>>>>>> 2dae2d52
 from tgm.util.seed import seed_everything
 
 parser = argparse.ArgumentParser(
