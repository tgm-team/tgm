import argparse
import copy
import time
from typing import Callable, Dict, Tuple

import numpy as np
import torch
import torch.nn as nn
import torch.nn.functional as F
from tgb.linkproppred.dataset_pyg import PyGLinkPropPredDataset
from tgb.linkproppred.evaluate import Evaluator
from torch import Tensor
from torch.nn import GRUCell
from torch_geometric.nn import TransformerConv
from torch_geometric.nn.inits import zeros
from torch_geometric.utils import scatter
from tqdm import tqdm

from tgm import DGData, DGraph, RecipeRegistry
from tgm.constants import (
    METRIC_TGB_LINKPROPPRED,
    PADDED_NODE_ID,
    RECIPE_TGB_LINK_PRED,
)
from tgm.hooks import RecencyNeighborHook
from tgm.loader import DGDataLoader
from tgm.nn import Time2Vec
from tgm.util.seed import seed_everything

parser = argparse.ArgumentParser(
    description='TGN LinkPropPred Example',
    formatter_class=argparse.ArgumentDefaultsHelpFormatter,
)
parser.add_argument('--seed', type=int, default=1337, help='random seed to use')
parser.add_argument('--dataset', type=str, default='tgbl-wiki', help='Dataset name')
parser.add_argument('--bsize', type=int, default=200, help='batch size')
parser.add_argument('--device', type=str, default='cpu', help='torch device')
parser.add_argument('--epochs', type=int, default=30, help='number of epochs')
parser.add_argument('--lr', type=str, default=0.0001, help='learning rate')
parser.add_argument('--time-dim', type=int, default=100, help='time encoding dimension')
parser.add_argument('--embed-dim', type=int, default=100, help='attention dimension')
parser.add_argument('--memory-dim', type=int, default=100, help='memory dimension')
parser.add_argument(
    '--n-nbrs',
    type=int,
    nargs='+',
    default=[10],
    help='num sampled nbrs at each hop',
)
<<<<<<< HEAD
parser.add_argument('--time-dim', type=int, default=100, help='time encoding dimension')
parser.add_argument('--embed-dim', type=int, default=172, help='attention dimension')
parser.add_argument(
    '--sampling',
    type=str,
    default='recency',
    choices=['uniform', 'recency'],
    help='sampling strategy',
)
parser.add_argument(
    '--capture-gpu', action=argparse.BooleanOptionalAction, help='record peak gpu usage'
)
parser.add_argument(
    '--capture-cprofile', action=argparse.BooleanOptionalAction, help='record cprofiler'
)
=======
>>>>>>> 4d245c0e


class LinkPredictor(nn.Module):
    def __init__(self, dim: int) -> None:
        super().__init__()
        self.fc1 = nn.Linear(2 * dim, dim)
        self.fc2 = nn.Linear(dim, 1)

    def forward(self, z_src: torch.Tensor, z_dst: torch.Tensor) -> torch.Tensor:
        h = self.fc1(torch.cat([z_src, z_dst], dim=1))
        h = h.relu()
        return self.fc2(h).sigmoid().view(-1)


class GraphAttentionEmbedding(torch.nn.Module):
    def __init__(self, in_channels, out_channels, msg_dim, time_enc):
        super().__init__()
        self.time_enc = time_enc
        edge_dim = msg_dim + time_enc.time_dim
        self.conv = TransformerConv(
            in_channels, out_channels // 2, heads=2, dropout=0.1, edge_dim=edge_dim
        )

    def forward(self, x, last_update, edge_index, t, msg):
        rel_t = last_update[edge_index[0]] - t
        rel_t_enc = self.time_enc(rel_t.to(x.dtype))
        edge_attr = torch.cat([rel_t_enc, msg], dim=-1)
        return self.conv(x, edge_index, edge_attr)


class LastAggregator(torch.nn.Module):
    def forward(self, msg: Tensor, index: Tensor, t: Tensor, dim_size: int):
        out = msg.new_zeros((dim_size, msg.size(-1)))

        if index.numel() > 0:
            scores = torch.full((dim_size, t.size(0)), float('-inf'), device=t.device)
            scores[index, torch.arange(t.size(0), device=t.device)] = t.float()
            argmax = scores.argmax(dim=1)
            valid = scores.max(dim=1).values > float('-inf')
            out[valid] = msg[argmax[valid]]

        return out


class IdentityMessage(torch.nn.Module):
    def __init__(self, raw_msg_dim: int, memory_dim: int, time_dim: int):
        super().__init__()
        self.out_channels = raw_msg_dim + 2 * memory_dim + time_dim

    def forward(self, z_src: Tensor, z_dst: Tensor, raw_msg: Tensor, t_enc: Tensor):
        return torch.cat([z_src, z_dst, raw_msg, t_enc], dim=-1)


TGNMessageStoreType = Dict[int, Tuple[Tensor, Tensor, Tensor, Tensor]]


class TGNMemory(torch.nn.Module):
    def __init__(
        self,
        num_nodes: int,
        raw_msg_dim: int,
        memory_dim: int,
        time_dim: int,
        message_module: Callable,
        aggregator_module: Callable,
    ):
        super().__init__()

        self.num_nodes = num_nodes
        self.raw_msg_dim = raw_msg_dim
        self.memory_dim = memory_dim
        self.time_dim = time_dim

        self.msg_s_module = message_module
        self.msg_d_module = copy.deepcopy(message_module)
        self.aggr_module = aggregator_module
        self.time_enc = Time2Vec(time_dim=time_dim)
        self.memory_updater = GRUCell(message_module.out_channels, memory_dim)

        self.register_buffer('memory', torch.empty(num_nodes, memory_dim))
        self.register_buffer('last_update', torch.empty(num_nodes, dtype=torch.long))
        self.register_buffer('_assoc', torch.empty(num_nodes, dtype=torch.long))

        self.msg_s_store = {}
        self.msg_d_store = {}

        self.reset_parameters()

    @property
    def device(self) -> torch.device:
        return self.time_enc.w.weight.device

    def reset_parameters(self):
        if hasattr(self.msg_s_module, 'reset_parameters'):
            self.msg_s_module.reset_parameters()
        if hasattr(self.msg_d_module, 'reset_parameters'):
            self.msg_d_module.reset_parameters()
        if hasattr(self.aggr_module, 'reset_parameters'):
            self.aggr_module.reset_parameters()
        self.memory_updater.reset_parameters()
        self.reset_state()

    def reset_state(self):
        zeros(self.memory)
        zeros(self.last_update)
        self._reset_message_store()

    def detach(self):
        self.memory.detach_()

    def forward(self, n_id: Tensor) -> Tuple[Tensor, Tensor]:
        if self.training:
            memory, last_update = self._get_updated_memory(n_id)
        else:
            memory, last_update = self.memory[n_id], self.last_update[n_id]

        return memory, last_update

    def update_state(self, src: Tensor, dst: Tensor, t: Tensor, raw_msg: Tensor):
        n_id = torch.cat([src, dst]).unique()

        if self.training:
            self._update_memory(n_id)
            self._update_msg_store(src, dst, t, raw_msg, self.msg_s_store)
            self._update_msg_store(dst, src, t, raw_msg, self.msg_d_store)
        else:
            self._update_msg_store(src, dst, t, raw_msg, self.msg_s_store)
            self._update_msg_store(dst, src, t, raw_msg, self.msg_d_store)
            self._update_memory(n_id)

    def _reset_message_store(self):
        i = self.memory.new_empty((0,), device=self.device, dtype=torch.long)
        msg = self.memory.new_empty((0, self.raw_msg_dim), device=self.device)
        # Message store format: (src, dst, t, msg)
        self.msg_s_store = {j: (i, i, i, msg) for j in range(self.num_nodes)}
        self.msg_d_store = {j: (i, i, i, msg) for j in range(self.num_nodes)}

    def _update_memory(self, n_id: Tensor):
        memory, last_update = self._get_updated_memory(n_id)
        self.memory[n_id] = memory
        self.last_update[n_id] = last_update

    def _get_updated_memory(self, n_id: Tensor) -> Tuple[Tensor, Tensor]:
        self._assoc[n_id] = torch.arange(n_id.size(0), device=n_id.device)

        # Compute messages (src -> dst).
        msg_s, t_s, src_s, _ = self._compute_msg(
            n_id, self.msg_s_store, self.msg_s_module
        )

        # Compute messages (dst -> src).
        msg_d, t_d, src_d, _ = self._compute_msg(
            n_id, self.msg_d_store, self.msg_d_module
        )

        # Aggregate messages.
        idx = torch.cat([src_s, src_d], dim=0)
        msg = torch.cat([msg_s, msg_d], dim=0)
        t = torch.cat([t_s, t_d], dim=0)
        aggr = self.aggr_module(msg, self._assoc[idx], t, n_id.size(0))

        # Get local copy of updated memory.
        memory = self.memory_updater(aggr, self.memory[n_id])

        # Get local copy of updated `last_update`.
        dim_size = self.last_update.size(0)
        last_update = scatter(t, idx, 0, dim_size, reduce='max')[n_id]
        return memory, last_update

    def _update_msg_store(
        self,
        src: Tensor,
        dst: Tensor,
        t: Tensor,
        raw_msg: Tensor,
        msg_store: TGNMessageStoreType,
    ):
        n_id, perm = src.sort()
        n_id, count = n_id.unique_consecutive(return_counts=True)
        for i, idx in zip(n_id.tolist(), perm.split(count.tolist())):
            msg_store[i] = (src[idx], dst[idx], t[idx], raw_msg[idx])

    def _compute_msg(
        self, n_id: Tensor, msg_store: TGNMessageStoreType, msg_module: Callable
    ):
        data = [msg_store[i] for i in n_id.tolist()]
        src, dst, t, raw_msg = list(zip(*data))
        src = torch.cat(src, dim=0).to(self.device)
        dst = torch.cat(dst, dim=0).to(self.device)
        t = torch.cat(t, dim=0).to(self.device)
        raw_msg = torch.cat(raw_msg, dim=0).to(self.device)
        t_rel = t - self.last_update[src]
        t_enc = self.time_enc(t_rel.to(raw_msg.dtype))
        msg = msg_module(self.memory[src], self.memory[dst], raw_msg, t_enc)
        return msg, t, src, dst

    def train(self, mode: bool = True):
        if self.training and not mode:
            # Flush message store to memory in case we just entered eval mode.
            self._update_memory(torch.arange(self.num_nodes, device=self.memory.device))
            self._reset_message_store()
        super().train(mode)


def train(
    loader: DGDataLoader,
    memory: nn.Module,
    encoder: nn.Module,
    decoder: nn.Module,
    opt: torch.optim.Optimizer,
) -> float:
    memory.train()
    encoder.train()
    decoder.train()
    total_loss = 0

    memory.reset_state()

    for batch in tqdm(loader):
        opt.zero_grad()

        nbr_nodes = batch.nbr_nids[0].flatten()
        nbr_mask = nbr_nodes != PADDED_NODE_ID

        #! run my own deduplication
        all_nids = torch.cat([batch.src, batch.dst, batch.neg, nbr_nodes[nbr_mask]])
        batch.unique_nids = torch.unique(all_nids, sorted=True)  # type: ignore
        batch.global_to_local = lambda x: torch.searchsorted(batch.unique_nids, x)  # type: ignore

        num_nbrs = len(nbr_nodes) // (len(batch.src) + len(batch.dst) + len(batch.neg))
        src_nodes = torch.cat(
            [
                batch.src.repeat_interleave(num_nbrs),
                batch.dst.repeat_interleave(num_nbrs),
                batch.neg.repeat_interleave(num_nbrs),
            ]
        )
        nbr_edge_index = torch.stack(
            [
                batch.global_to_local(src_nodes[nbr_mask]),
                batch.global_to_local(nbr_nodes[nbr_mask]),
            ]
        )

        nbr_times = batch.nbr_times[0].flatten()[nbr_mask]
        nbr_feats = batch.nbr_feats[0].flatten(0, -2).float()[nbr_mask]

        z, last_update = memory(batch.unique_nids)
        z = encoder(z, last_update, nbr_edge_index, nbr_times, nbr_feats)

        inv_src = batch.global_to_local(batch.src)
        inv_dst = batch.global_to_local(batch.dst)
        inv_neg = batch.global_to_local(batch.neg)
        pos_out = decoder(z[inv_src], z[inv_dst])
        neg_out = decoder(z[inv_src], z[inv_neg])

        loss = F.binary_cross_entropy_with_logits(pos_out, torch.ones_like(pos_out))
        loss += F.binary_cross_entropy_with_logits(neg_out, torch.zeros_like(neg_out))

        # Update memory with ground-truth state.
        memory.update_state(batch.src, batch.dst, batch.time, batch.edge_feats.float())

        loss.backward()
        opt.step()
        total_loss += float(loss)

        memory.detach()

    return total_loss


@torch.no_grad()
def eval(
    loader: DGDataLoader,
    memory: nn.Module,
    encoder: nn.Module,
    decoder: nn.Module,
    eval_metric: str,
    evaluator: Evaluator,
) -> float:
    memory.eval()
    encoder.eval()
    decoder.eval()
    perf_list = []

    for batch in tqdm(loader):
        nbr_nodes = batch.nbr_nids[0].flatten()
        nbr_mask = nbr_nodes != PADDED_NODE_ID

        #! run my own deduplication
        all_nids = torch.cat([batch.src, batch.dst, batch.neg, nbr_nodes[nbr_mask]])
        batch.unique_nids = torch.unique(all_nids, sorted=True)  # type: ignore
        batch.global_to_local = lambda x: torch.searchsorted(batch.unique_nids, x)  # type: ignore

        num_nbrs = len(nbr_nodes) // (len(batch.src) + len(batch.dst) + len(batch.neg))
        src_nodes = torch.cat(
            [
                batch.src.repeat_interleave(num_nbrs),
                batch.dst.repeat_interleave(num_nbrs),
                batch.neg.repeat_interleave(num_nbrs),
            ]
        )
        nbr_edge_index = torch.stack(
            [
                batch.global_to_local(src_nodes[nbr_mask]),
                batch.global_to_local(nbr_nodes[nbr_mask]),
            ]
        )
        nbr_times = batch.nbr_times[0].flatten()[nbr_mask]
        nbr_feats = batch.nbr_feats[0].flatten(0, -2).float()[nbr_mask]

        z, last_update = memory(batch.unique_nids)
        z = encoder(z, last_update, nbr_edge_index, nbr_times, nbr_feats)

        for idx, neg_batch in enumerate(batch.neg_batch_list):
            dst_ids = torch.cat([batch.dst[idx].unsqueeze(0), neg_batch])
            src_ids = batch.src[idx].repeat(len(dst_ids))

            inv_src = batch.global_to_local(src_ids)
            inv_dst = batch.global_to_local(dst_ids)
            y_pred = decoder(z[inv_src], z[inv_dst])

            input_dict = {
                'y_pred_pos': y_pred[0],
                'y_pred_neg': y_pred[1:],
                'eval_metric': [eval_metric],
            }
            perf_list.append(evaluator.eval(input_dict)[eval_metric])

        # Update memory with ground-truth state.
        memory.update_state(batch.src, batch.dst, batch.time, batch.edge_feats.float())

    return float(np.mean(perf_list))


args = parser.parse_args()
seed_everything(args.seed)

<<<<<<< HEAD
from pathlib import Path

from experiments import save_experiment_results_and_exit, setup_experiment

results = setup_experiment(args, Path(__file__))

=======
dataset = PyGLinkPropPredDataset(name=args.dataset, root='datasets')
eval_metric = dataset.eval_metric
neg_sampler = dataset.negative_sampler
>>>>>>> 4d245c0e
evaluator = Evaluator(name=args.dataset)
dataset.load_val_ns()
dataset.load_test_ns()

train_data, val_data, test_data = DGData.from_tgb(args.dataset).split()
train_dg = DGraph(train_data, device=args.device)
val_dg = DGraph(val_data, device=args.device)
test_dg = DGraph(test_data, device=args.device)

nbr_hook = RecencyNeighborHook(
    num_nbrs=args.n_nbrs,
    num_nodes=test_dg.num_nodes,  # Assuming node ids at test set > train/val set
    edge_feats_dim=test_dg.edge_feats_dim,
)

hm = RecipeRegistry.build(
    RECIPE_TGB_LINK_PRED, dataset_name=args.dataset, train_dg=train_dg
)
train_key, val_key, test_key = hm.keys
hm.register_shared(nbr_hook)

train_loader = DGDataLoader(train_dg, args.bsize, hook_manager=hm)
val_loader = DGDataLoader(val_dg, args.bsize, hook_manager=hm)
test_loader = DGDataLoader(test_dg, args.bsize, hook_manager=hm)

memory = TGNMemory(
    test_dg.num_nodes,
    test_dg.edge_feats_dim,
    args.memory_dim,
    args.time_dim,
    message_module=IdentityMessage(
        test_dg.edge_feats_dim, args.memory_dim, args.time_dim
    ),
    aggregator_module=LastAggregator(),
).to(args.device)
encoder = GraphAttentionEmbedding(
    in_channels=args.memory_dim,
    out_channels=args.embed_dim,
    msg_dim=test_dg.edge_feats_dim,
    time_enc=memory.time_enc,
).to(args.device)
decoder = LinkPredictor(args.embed_dim).to(args.device)
opt = torch.optim.Adam(
    set(memory.parameters()) | set(encoder.parameters()) | set(decoder.parameters()),
    lr=args.lr,
)

for epoch in range(1, args.epochs + 1):
    with hm.activate(train_key):
        start_time = time.perf_counter()
        loss = train(train_loader, memory, encoder, decoder, opt)
        end_time = time.perf_counter()
        latency = end_time - start_time

    with hm.activate(val_key):
<<<<<<< HEAD
        start_time = time.perf_counter()
        val_mrr = eval(val_loader, static_node_feats, encoder, decoder, evaluator)
        end_time = time.perf_counter()
=======
        val_mrr = eval(val_loader, memory, encoder, decoder, eval_metric, evaluator)
>>>>>>> 4d245c0e
    print(
        f'Epoch={epoch:02d} Latency={latency:.4f} Loss={loss:.4f} Validation {METRIC_TGB_LINKPROPPRED}={val_mrr:.4f}'
    )
    results[f'val_{METRIC_TGB_LINKPROPPRED}'] = val_mrr
    results['train_latency_s'] = latency
    results['val_latency_s'] = end_time - start_time
    save_experiment_results_and_exit(results)

    if epoch < args.epochs:  # Reset hooks after each epoch, except last epoch
        hm.reset_state()


with hm.activate(test_key):
    test_mrr = eval(test_loader, memory, encoder, decoder, eval_metric, evaluator)
    print(f'Test {METRIC_TGB_LINKPROPPRED}={test_mrr:.4f}')<|MERGE_RESOLUTION|>--- conflicted
+++ resolved
@@ -47,24 +47,12 @@
     default=[10],
     help='num sampled nbrs at each hop',
 )
-<<<<<<< HEAD
-parser.add_argument('--time-dim', type=int, default=100, help='time encoding dimension')
-parser.add_argument('--embed-dim', type=int, default=172, help='attention dimension')
-parser.add_argument(
-    '--sampling',
-    type=str,
-    default='recency',
-    choices=['uniform', 'recency'],
-    help='sampling strategy',
-)
 parser.add_argument(
     '--capture-gpu', action=argparse.BooleanOptionalAction, help='record peak gpu usage'
 )
 parser.add_argument(
     '--capture-cprofile', action=argparse.BooleanOptionalAction, help='record cprofiler'
 )
-=======
->>>>>>> 4d245c0e
 
 
 class LinkPredictor(nn.Module):
@@ -403,18 +391,15 @@
 args = parser.parse_args()
 seed_everything(args.seed)
 
-<<<<<<< HEAD
 from pathlib import Path
 
 from experiments import save_experiment_results_and_exit, setup_experiment
 
 results = setup_experiment(args, Path(__file__))
 
-=======
 dataset = PyGLinkPropPredDataset(name=args.dataset, root='datasets')
 eval_metric = dataset.eval_metric
 neg_sampler = dataset.negative_sampler
->>>>>>> 4d245c0e
 evaluator = Evaluator(name=args.dataset)
 dataset.load_val_ns()
 dataset.load_test_ns()
@@ -470,20 +455,13 @@
         latency = end_time - start_time
 
     with hm.activate(val_key):
-<<<<<<< HEAD
         start_time = time.perf_counter()
-        val_mrr = eval(val_loader, static_node_feats, encoder, decoder, evaluator)
+        val_mrr = eval(val_loader, memory, encoder, decoder, eval_metric, evaluator)
         end_time = time.perf_counter()
-=======
-        val_mrr = eval(val_loader, memory, encoder, decoder, eval_metric, evaluator)
->>>>>>> 4d245c0e
+    save_experiment_results_and_exit(results)
     print(
         f'Epoch={epoch:02d} Latency={latency:.4f} Loss={loss:.4f} Validation {METRIC_TGB_LINKPROPPRED}={val_mrr:.4f}'
     )
-    results[f'val_{METRIC_TGB_LINKPROPPRED}'] = val_mrr
-    results['train_latency_s'] = latency
-    results['val_latency_s'] = end_time - start_time
-    save_experiment_results_and_exit(results)
 
     if epoch < args.epochs:  # Reset hooks after each epoch, except last epoch
         hm.reset_state()
