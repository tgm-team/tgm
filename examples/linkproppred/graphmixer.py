import argparse
from collections import defaultdict, deque
from typing import Any, Deque, Dict

import numpy as np
import torch
import torch.nn as nn
import torch.nn.functional as F
from tgb.linkproppred.evaluate import Evaluator
from tqdm import tqdm

from tgm import DGBatch, DGData, DGraph, RecipeRegistry
from tgm.constants import (
    METRIC_TGB_LINKPROPPRED,
    PADDED_NODE_ID,
    RECIPE_TGB_LINK_PRED,
)
from tgm.hooks import RecencyNeighborHook, StatefulHook
from tgm.loader import DGDataLoader
<<<<<<< HEAD
from tgm.nn import MLPMixer, Time2Vec
=======
from tgm.nn import LinkPredictor, Time2Vec
>>>>>>> 1cf38952
from tgm.util.logging import enable_logging, log_gpu, log_latency, log_metric
from tgm.util.seed import seed_everything

parser = argparse.ArgumentParser(
    description='GraphMixer LinkPropPred Example',
    formatter_class=argparse.ArgumentDefaultsHelpFormatter,
)
parser.add_argument('--seed', type=int, default=1337, help='random seed to use')
parser.add_argument('--dataset', type=str, default='tgbl-wiki', help='Dataset name')
parser.add_argument('--bsize', type=int, default=200, help='batch size')
parser.add_argument('--device', type=str, default='cpu', help='torch device')
parser.add_argument('--epochs', type=int, default=3, help='number of epochs')
parser.add_argument('--lr', type=float, default=0.0002, help='learning rate')
parser.add_argument('--dropout', type=str, default=0.1, help='dropout rate')
parser.add_argument('--n-nbrs', type=int, default=20, help='num sampled nbrs')
parser.add_argument('--time-dim', type=int, default=100, help='time encoding dimension')
parser.add_argument('--embed-dim', type=int, default=128, help='attention dimension')
parser.add_argument(
    '--node-dim', type=int, default=100, help='node feat dimension if not provided'
)
parser.add_argument(
    '--time-gap', type=int, default=2000, help='graphmixer time slot size'
)
parser.add_argument(
    '--token-dim-expansion',
    type=float,
    default=0.5,
    help='token dimension expansion factor in MLP sub-blocks',
)
parser.add_argument(
    '--channel-dim-expansion',
    type=float,
    default=4.0,
    help='channel dimension expansion factor in MLP sub-blocks',
)
parser.add_argument(
    '--log-file-path', type=str, default=None, help='Optional path to write logs'
)

args = parser.parse_args()
enable_logging(log_file_path=args.log_file_path)


class GraphMixerEncoder(nn.Module):
    def __init__(
        self,
        time_dim: int,
        embed_dim: int,
        num_tokens: int,
        node_dim: int,
        edge_dim: int,
        num_layers: int = 2,
        token_dim_expansion: float = 0.5,
        channel_dim_expansion: float = 4.0,
        dropout: float = 0.1,
    ) -> None:
        super().__init__()

        # GraphMixer time encoding function is not trainable
        self.time_encoder = Time2Vec(time_dim=time_dim)
        for param in self.time_encoder.parameters():
            param.requires_grad = False

        self.projection_layer = nn.Linear(edge_dim + time_dim, edge_dim)
        self.mlp_mixers = nn.ModuleList(
            [
                MLPMixer(
                    num_tokens=num_tokens,
                    num_channels=edge_dim,
                    token_dim_expansion_factor=token_dim_expansion,
                    channel_dim_expansion_factor=channel_dim_expansion,
                    dropout=dropout,
                )
                for _ in range(num_layers)
            ]
        )
        self.output_layer = nn.Linear(
            in_features=edge_dim + node_dim, out_features=embed_dim
        )

    def forward(self, batch: DGBatch, node_feat: torch.Tensor) -> torch.Tensor:
        # Link Encoder
        edge_feat = batch.nbr_feats[0]
        nbr_time_feat = self.time_encoder(batch.times[0][:, None] - batch.nbr_times[0])
        nbr_time_feat[batch.nbr_nids[0] == PADDED_NODE_ID] = 0.0
        z_link = self.projection_layer(torch.cat([edge_feat, nbr_time_feat], dim=-1))
        for mixer in self.mlp_mixers:
            z_link = mixer(z_link)
        z_link = torch.mean(z_link, dim=1)

        # Node Encoder
        time_gap_node_feats = node_feat[batch.time_gap_node_nids]
        mask = (batch.time_gap_node_nids != PADDED_NODE_ID).float()
        masked_feats = time_gap_node_feats * mask.unsqueeze(-1)
        nbr_count = mask.sum(dim=1, keepdim=True).clamp(min=1)  # Mean over valid nbrs
        agg_feats = masked_feats.sum(dim=1) / nbr_count
        z_node = agg_feats + node_feat[torch.cat([batch.src, batch.dst, batch.neg])]

        z = self.output_layer(torch.cat([z_link, z_node], dim=1))
        return z


<<<<<<< HEAD
class LinkPredictor(nn.Module):
    def __init__(self, dim: int) -> None:
        super().__init__()
        self.fc1 = nn.Linear(2 * dim, dim)
        self.fc2 = nn.Linear(dim, 1)

    def forward(self, z_src: torch.Tensor, z_dst: torch.Tensor) -> torch.Tensor:
        h = self.fc1(torch.cat([z_src, z_dst], dim=1))
        h = h.relu()
        return self.fc2(h).view(-1)
=======
class FeedForwardNet(nn.Module):
    def __init__(
        self, input_dim: int, dim_expansion_factor: float, dropout: float = 0.0
    ) -> None:
        super().__init__()
        self.ffn = nn.Sequential(
            nn.Linear(
                in_features=input_dim,
                out_features=int(dim_expansion_factor * input_dim),
            ),
            nn.GELU(),
            nn.Dropout(dropout),
            nn.Linear(
                in_features=int(dim_expansion_factor * input_dim),
                out_features=input_dim,
            ),
            nn.Dropout(dropout),
        )

    def forward(self, x: torch.Tensor) -> torch.Tensor:
        return self.ffn(x)


class MLPMixer(nn.Module):
    def __init__(
        self,
        num_tokens: int,
        num_channels: int,
        token_dim_expansion: float = 0.5,
        channel_dim_expansion: float = 4.0,
        dropout: float = 0.0,
    ) -> None:
        super().__init__()
        self.token_norm = nn.LayerNorm(num_tokens)
        self.token_ff = FeedForwardNet(
            input_dim=num_tokens,
            dim_expansion_factor=token_dim_expansion,
            dropout=dropout,
        )
        self.channel_norm = nn.LayerNorm(num_channels)
        self.channel_ff = FeedForwardNet(
            input_dim=num_channels,
            dim_expansion_factor=channel_dim_expansion,
            dropout=dropout,
        )

    def forward(self, x: torch.Tensor) -> torch.Tensor:
        # mix tokens
        z = self.token_norm(x.permute(0, 2, 1))  # (B, num_channels, num_tokens)
        z = self.token_ff(z).permute(0, 2, 1)  # (B, num_tokens, num_channels)
        out = z + x

        # mix channels
        z = self.channel_norm(out)
        z = self.channel_ff(z)
        out = z + out
        return out
>>>>>>> 1cf38952


@log_gpu
@log_latency
def train(
    loader: DGDataLoader,
    static_node_feats: torch.Tensor,
    encoder: nn.Module,
    decoder: nn.Module,
    opt: torch.optim.Optimizer,
) -> float:
    encoder.train()
    decoder.train()
    total_loss = 0

    for batch in tqdm(loader):
        opt.zero_grad()

        z = encoder(batch, static_node_feats)
        z_src, z_dst, z_neg = torch.chunk(z, 3)

        pos_out = decoder(z_src, z_dst)
        neg_out = decoder(z_src, z_neg)

        loss = F.binary_cross_entropy_with_logits(pos_out, torch.ones_like(pos_out))
        loss += F.binary_cross_entropy_with_logits(neg_out, torch.zeros_like(neg_out))
        loss.backward()
        opt.step()
        total_loss += float(loss)
    return total_loss


@log_gpu
@log_latency
@torch.no_grad()
def eval(
    loader: DGDataLoader,
    static_node_feats: torch.Tensor,
    encoder: nn.Module,
    decoder: nn.Module,
    evaluator: Evaluator,
) -> float:
    encoder.eval()
    decoder.eval()
    perf_list = []

    for batch in tqdm(loader):
        z = encoder(batch, static_node_feats)
        id_map = {nid.item(): i for i, nid in enumerate(batch.nids[0])}
        for idx, neg_batch in enumerate(batch.neg_batch_list):
            dst_ids = torch.cat([batch.dst[idx].unsqueeze(0), neg_batch])
            src_ids = batch.src[idx].repeat(len(dst_ids))

            src_idx = torch.tensor([id_map[n.item()] for n in src_ids], device=z.device)
            dst_idx = torch.tensor([id_map[n.item()] for n in dst_ids], device=z.device)
            z_src = z[src_idx]
            z_dst = z[dst_idx]
            y_pred = decoder(z_src, z_dst).sigmoid()

            input_dict = {
                'y_pred_pos': y_pred[0],
                'y_pred_neg': y_pred[1:],
                'eval_metric': [METRIC_TGB_LINKPROPPRED],
            }
            perf_list.append(evaluator.eval(input_dict)[METRIC_TGB_LINKPROPPRED])

    return float(np.mean(perf_list))


seed_everything(args.seed)
evaluator = Evaluator(name=args.dataset)

train_data, val_data, test_data = DGData.from_tgb(args.dataset).split()
train_dg = DGraph(train_data, device=args.device)
val_dg = DGraph(val_data, device=args.device)
test_dg = DGraph(test_data, device=args.device)


class GraphMixerHook(StatefulHook):
    r"""Custom hook that gets 1-hop neighbors in a specific window.

    If N(v_i, t_s, t_e) = nbrs of v_i from [t_s, t_e], then we materialize
    N(node_ids, t - TIME_GAP, t) for all seed nodes in a given batch.
    """

    requires = {'neg'}
    produces = {'time_gap_node_nids'}

    def __init__(self, time_gap: int) -> None:
        self._num_nbrs = time_gap
        self._history: Dict[int, Deque[Any]] = defaultdict(
            lambda: deque(maxlen=self._num_nbrs)
        )
        self._device = torch.device('cpu')

    def reset_state(self) -> None:
        self._history = defaultdict(lambda: deque(maxlen=self._num_nbrs))

    def __call__(self, dg: DGraph, batch: DGBatch) -> DGBatch:
        device = dg.device
        self._move_queues_to_device_if_needed(device)  # No-op after first batch

        batch.neg = batch.neg.to(device)

        seed_nodes = torch.cat([batch.src, batch.dst, batch.neg])
        seed_times = torch.cat([batch.time.repeat(2), batch.neg_time])

        batch.time_gap_node_nids = self._get_recency_neighbors(
            seed_nodes, seed_times, self._num_nbrs
        )

        self._update(batch)
        return batch

    def _get_recency_neighbors(
        self, node_ids: torch.Tensor, query_times: torch.Tensor, k: int
    ) -> torch.Tensor:
        num_nodes = node_ids.size(0)
        device = node_ids.device
        nbr_nids = torch.full(
            (num_nodes, k), PADDED_NODE_ID, dtype=torch.long, device=device
        )

        for i in range(num_nodes):
            nid, qtime = int(node_ids[i]), int(query_times[i])
            history = self._history[nid]
            valid = [(nbr, t) for (nbr, t) in history if t < qtime]
            if not valid:
                continue
            valid = valid[-k:]  # most recent k

            nbr_nids[i, -len(valid) :] = torch.tensor(
                [x[0] for x in valid], dtype=torch.long, device=device
            )

        return nbr_nids

    def _update(self, batch: DGBatch) -> None:
        src, dst, time = batch.src.tolist(), batch.dst.tolist(), batch.time.tolist()
        for s, d, t in zip(src, dst, time):
            self._history[s].append((d, t))
            self._history[d].append((s, t))  # undirected

    def _move_queues_to_device_if_needed(self, device: torch.device) -> None:
        if device != self._device:
            self._device = device


hm = RecipeRegistry.build(
    RECIPE_TGB_LINK_PRED, dataset_name=args.dataset, train_dg=train_dg
)
train_key, val_key, test_key = hm.keys
hm.register_shared(GraphMixerHook(args.time_gap))
hm.register_shared(
    RecencyNeighborHook(
        num_nbrs=[args.n_nbrs],
        num_nodes=test_dg.num_nodes,
        seed_nodes_keys=['src', 'dst', 'neg'],
        seed_times_keys=['time', 'time', 'neg_time'],
    )
)

train_loader = DGDataLoader(train_dg, args.bsize, hook_manager=hm)
val_loader = DGDataLoader(val_dg, args.bsize, hook_manager=hm)
test_loader = DGDataLoader(test_dg, args.bsize, hook_manager=hm)


if train_dg.static_node_feats is not None:
    static_node_feats = train_dg.static_node_feats
else:
    static_node_feats = torch.randn(
        (test_dg.num_nodes, args.node_dim), device=args.device
    )

encoder = GraphMixerEncoder(
    embed_dim=args.embed_dim,
    time_dim=args.time_dim,
    num_tokens=args.n_nbrs,
    token_dim_expansion=float(args.token_dim_expansion),
    channel_dim_expansion=float(args.channel_dim_expansion),
    dropout=float(args.dropout),
    node_dim=static_node_feats.shape[1],
    edge_dim=train_dg.edge_feats_dim | args.embed_dim,
).to(args.device)
decoder = LinkPredictor(node_dim=args.embed_dim, hidden_dim=args.embed_dim).to(
    args.device
)
opt = torch.optim.Adam(
    set(encoder.parameters()) | set(decoder.parameters()), lr=float(args.lr)
)

for epoch in range(1, args.epochs + 1):
    with hm.activate(train_key):
        loss = train(train_loader, static_node_feats, encoder, decoder, opt)

    with hm.activate(val_key):
        val_mrr = eval(val_loader, static_node_feats, encoder, decoder, evaluator)

    log_metric('Loss', loss, epoch=epoch)
    log_metric(f'Validation {METRIC_TGB_LINKPROPPRED}', val_mrr, epoch=epoch)

    if epoch < args.epochs:  # Reset hooks after each epoch, except last epoch
        hm.reset_state()

with hm.activate('test'):
    test_mrr = eval(test_loader, static_node_feats, encoder, decoder, evaluator)
log_metric(f'Test {METRIC_TGB_LINKPROPPRED}', test_mrr, epoch=args.epochs)<|MERGE_RESOLUTION|>--- conflicted
+++ resolved
@@ -17,11 +17,7 @@
 )
 from tgm.hooks import RecencyNeighborHook, StatefulHook
 from tgm.loader import DGDataLoader
-<<<<<<< HEAD
-from tgm.nn import MLPMixer, Time2Vec
-=======
-from tgm.nn import LinkPredictor, Time2Vec
->>>>>>> 1cf38952
+from tgm.nn import LinkPredictor, MLPMixer, Time2Vec
 from tgm.util.logging import enable_logging, log_gpu, log_latency, log_metric
 from tgm.util.seed import seed_everything
 
@@ -124,18 +120,6 @@
         return z
 
 
-<<<<<<< HEAD
-class LinkPredictor(nn.Module):
-    def __init__(self, dim: int) -> None:
-        super().__init__()
-        self.fc1 = nn.Linear(2 * dim, dim)
-        self.fc2 = nn.Linear(dim, 1)
-
-    def forward(self, z_src: torch.Tensor, z_dst: torch.Tensor) -> torch.Tensor:
-        h = self.fc1(torch.cat([z_src, z_dst], dim=1))
-        h = h.relu()
-        return self.fc2(h).view(-1)
-=======
 class FeedForwardNet(nn.Module):
     def __init__(
         self, input_dim: int, dim_expansion_factor: float, dropout: float = 0.0
@@ -159,43 +143,6 @@
         return self.ffn(x)
 
 
-class MLPMixer(nn.Module):
-    def __init__(
-        self,
-        num_tokens: int,
-        num_channels: int,
-        token_dim_expansion: float = 0.5,
-        channel_dim_expansion: float = 4.0,
-        dropout: float = 0.0,
-    ) -> None:
-        super().__init__()
-        self.token_norm = nn.LayerNorm(num_tokens)
-        self.token_ff = FeedForwardNet(
-            input_dim=num_tokens,
-            dim_expansion_factor=token_dim_expansion,
-            dropout=dropout,
-        )
-        self.channel_norm = nn.LayerNorm(num_channels)
-        self.channel_ff = FeedForwardNet(
-            input_dim=num_channels,
-            dim_expansion_factor=channel_dim_expansion,
-            dropout=dropout,
-        )
-
-    def forward(self, x: torch.Tensor) -> torch.Tensor:
-        # mix tokens
-        z = self.token_norm(x.permute(0, 2, 1))  # (B, num_channels, num_tokens)
-        z = self.token_ff(z).permute(0, 2, 1)  # (B, num_tokens, num_channels)
-        out = z + x
-
-        # mix channels
-        z = self.channel_norm(out)
-        z = self.channel_ff(z)
-        out = z + out
-        return out
->>>>>>> 1cf38952
-
-
 @log_gpu
 @log_latency
 def train(
