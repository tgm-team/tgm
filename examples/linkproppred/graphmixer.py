--- conflicted
+++ resolved
@@ -1,12 +1,6 @@
 import argparse
-<<<<<<< HEAD
-import time
 from collections import defaultdict
 from dataclasses import replace
-=======
-from collections import defaultdict, deque
-from typing import Any, Deque, Dict
->>>>>>> faa8b6d5
 
 import numpy as np
 import torch
@@ -21,16 +15,10 @@
     PADDED_NODE_ID,
     RECIPE_TGB_LINK_PRED,
 )
-<<<<<<< HEAD
-from tgm.hooks import RecencyNeighborHook, StatelessHook
-from tgm.loader import DGDataLoader
-from tgm.nn import Time2Vec
-=======
 from tgm.data import DGData, DGDataLoader
-from tgm.hooks import RecencyNeighborHook, RecipeRegistry, StatefulHook
+from tgm.hooks import RecencyNeighborHook, RecipeRegistry, StatelessHook
 from tgm.nn import LinkPredictor, MLPMixer, Time2Vec
 from tgm.util.logging import enable_logging, log_gpu, log_latency, log_metric
->>>>>>> faa8b6d5
 from tgm.util.seed import seed_everything
 
 parser = argparse.ArgumentParser(
