--- conflicted
+++ resolved
@@ -78,50 +78,47 @@
     def forward(self, batch: DGBatch) -> Tuple[torch.Tensor, torch.Tensor]:
         device = batch.src.device
 
-<<<<<<< HEAD
-        # TODO: Needs to be paramaterized by node ids
-        def _recursive_forward(hop: int):
+        def _recursive_forward(
+            hop: int, node_ids: torch.Tensor, node_times: torch.Tensor
+        ) -> torch.Tensor:
             if hop == 0:
-                return torch.zeros(
-                    (*batch.nids[hop].shape, self.embed_dim), device=device
-                )
-            node_feat = _recursive_forward(hop - 1, batch.nids[hop])
-            nbr_node_feat = _recursive_forward(hop - 1, batch.nbr_nids[hop])
-
-            time_feat = self.time_encoder(
-                torch.zeros(len(batch.nids[hop]), device=device)
+                # TODO: This should be using the (static?) node features as the base case (if they exist)
+                return torch.zeros((node_ids, self.embed_dim), device=device)
+
+            z_node_prev = _recursive_forward(hop - 1, node_ids, node_times)
+
+            B, K = batch.nbr_nids[hop - 1].shape
+            z_nbr_prev = _recursive_forward(
+                hop - 1,
+                batch.nbr_nids[hop - 1].reshape(-1),
+                batch.nbr_times[hop - 1].reshape(-1),
+            ).view(B, K, -1)
+
+            time_feat = self.time_encoder(node_times)
+            nbr_time_feat = self.time_encoder(
+                node_times.unsqueeze(1) - batch.nbr_times[hop - 1]
             )
-            nbr_time_feat = self.time_encoder(
-                batch.time.unsqueeze(dim=1).repeat(3, 1) - batch.nbr_times[hop]
-            )
-            edge_feat = batch.nbr_feats[hop]
-            nbr_mask = batch.nbr_mask[hop]
 
             z = self.attn[hop - 1](
-                node_feat=node_feat,
-                nbr_node_feat=nbr_node_feat,
+                node_feat=z_node_prev,
+                nbr_node_feat=z_nbr_prev,
                 time_feat=time_feat,
                 nbr_time_feat=nbr_time_feat,
-                edge_feat=edge_feat,
-                nbr_mask=nbr_mask,
+                edge_feat=batch.nbr_feats[hop - 1],
+                nbr_mask=batch.nbr_mask[hop - 1],
             )
 
             # TODO: Merge layers to combine attention results and node original features
+            # node_raw_feat = torch.zeros((node_ids, self.embed_dim), device=device)
+            # z = self.merge_layers[hop - 1](z, node_raw_feat)
             return z
 
-        z = _recursive_forward(hop=self.num_layers)
-        z_src, z_dst, z_neg = z.chunk(3, dim=0)
-=======
-        z = self.attn[hop](
-            node_feat=node_feat,
-            nbr_node_feat=nbr_node_feat,
-            time_feat=time_feat,
-            nbr_time_feat=nbr_time_feat,
-            edge_feat=batch.nbr_feats[hop],
-            nbr_mask=batch.nbr_mask[hop],
+        z = _recursive_forward(
+            hop=self.num_layers,
+            node_ids=batch.nids[self.num_layers - 1],
+            node_times=batch.nbr_times[self.num_layers - 1].reshape(-1),
         )
         z_src, z_dst, z_neg = z[batch.src_idx], z[batch.dst_idx], z[batch.neg_idx]  # type: ignore
->>>>>>> c8826bcc
         pos_out = self.link_predictor(z_src, z_dst)
         neg_out = self.link_predictor(z_src, z_neg)
         return pos_out, neg_out
