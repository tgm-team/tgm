import argparse
import time
from typing import List, Tuple

import numpy as np
import torch
import torch.nn as nn
import torch.nn.functional as F
from tgb.linkproppred.dataset_pyg import PyGLinkPropPredDataset
from tgb.linkproppred.evaluate import Evaluator
from tqdm import tqdm

from tgm import DGBatch, DGData, DGraph
from tgm.constants import PADDED_NODE_ID
from tgm.hooks import (
    DGHook,
    NegativeEdgeSamplerHook,
    NeighborSamplerHook,
    RecencyNeighborHook,
    TGBNegativeEdgeSamplerHook,
)
from tgm.loader import DGDataLoader
from tgm.nn import TemporalAttention, Time2Vec
from tgm.util.seed import seed_everything

parser = argparse.ArgumentParser(
    description='TGAT TGB Example',
    formatter_class=argparse.ArgumentDefaultsHelpFormatter,
)
parser.add_argument('--seed', type=int, default=1337, help='random seed to use')
parser.add_argument('--dataset', type=str, default='tgbl-wiki', help='Dataset name')
parser.add_argument('--bsize', type=int, default=200, help='batch size')
parser.add_argument('--device', type=str, default='cpu', help='torch device')
parser.add_argument('--epochs', type=int, default=10, help='number of epochs')
parser.add_argument('--lr', type=str, default=0.0001, help='learning rate')
parser.add_argument('--dropout', type=str, default=0.1, help='dropout rate')
parser.add_argument('--n-heads', type=int, default=2, help='number of attention heads')
parser.add_argument(
    '--n-nbrs',
    type=int,
    nargs='+',
    default=[20, 20],
    help='num sampled nbrs at each hop',
)
parser.add_argument('--time-dim', type=int, default=100, help='time encoding dimension')
parser.add_argument('--embed-dim', type=int, default=172, help='attention dimension')
parser.add_argument(
    '--sampling',
    type=str,
    default='recency',
    choices=['uniform', 'recency'],
    help='sampling strategy',
)


class MergeLayer(nn.Module):
    def __init__(self, in_dim1: int, in_dim2: int, hidden_dim: int, output_dim: int):
        super().__init__()
        self.fc1 = nn.Linear(in_dim1 + in_dim2, hidden_dim)
        self.fc2 = nn.Linear(hidden_dim, output_dim)

    def forward(self, x1: torch.Tensor, x2: torch.Tensor):
        h = self.fc1(torch.cat([x1, x2], dim=1))
        h = h.relu()
        return self.fc2(h)


class TGAT(nn.Module):
    def __init__(
        self,
        node_dim: int,
        edge_dim: int,
        time_dim: int,
        embed_dim: int,
        num_layers: int,
        n_heads: int = 2,
        dropout: float = 0.1,
    ) -> None:
        """In this implementation, the node embedding dimension must be the same as hidden embedding dimension."""
        super().__init__()
        self.num_layers = num_layers
        self.embed_dim = embed_dim
        self.time_encoder = Time2Vec(time_dim=time_dim)
        self.attn, self.merge_layers = nn.ModuleList(), nn.ModuleList()
        for i in range(num_layers):
            self.attn.append(
                TemporalAttention(
                    n_heads=n_heads,
                    node_dim=node_dim if i == 0 else embed_dim,
                    edge_dim=edge_dim,
                    time_dim=time_dim,
                    dropout=dropout,
                )
            )
            self.merge_layers.append(
                MergeLayer(
                    in_dim1=self.attn[-1].out_dim,
                    in_dim2=node_dim,
                    hidden_dim=embed_dim,
                    output_dim=embed_dim,
                )
            )

    def forward(
        self, batch: DGBatch, static_node_feat: torch.Tensor
    ) -> Tuple[torch.Tensor, torch.Tensor]:
        device = batch.src.device
<<<<<<< HEAD
        z = {j: {} for j in range(self.num_layers + 1)}  # z[j][i] = z of nbr^i at hop j

        # Layer 0 (leaf nodes): z[0][i] = static_node_feat
        z[0][0] = static_node_feat[batch.nids[0]]
        for i in range(1, self.num_layers + 1):
            z[0][i] = static_node_feat[batch.nbr_nids[i - 1].flatten()]

        # Layers 1..H: aggregate z[j][i] = agg(z[j - 1][i], z[j - 1][i + 1])
        for j in range(1, self.num_layers + 1):
            for i in range(self.num_layers - j + 1):
                num_nodes = z[j - 1][i].size(0)
                num_nbr = batch.nbr_nids[j - 1].shape[-1]
                out = self.attn[j - 1](
                    node_feat=z[j - 1][i],
                    time_feat=self.time_encoder(torch.zeros(num_nodes, device=device)),
                    nbr_node_feat=z[j - 1][i + 1].reshape(num_nodes, num_nbr, -1),
                    edge_feat=batch.nbr_feats[i],
                    nbr_mask=batch.nbr_nids[i] == -1,
                    nbr_time_feat=self.time_encoder(
                        batch.times[i][:, None] - batch.nbr_times[i]
                    ),
                )
                z[j][i] = self.merge_layers[j - 1](out, z[0][i])

        return z[self.num_layers][0]
=======
        z = torch.zeros(len(batch.unique_nids), self.embed_dim, device=device)

        for hop in reversed(range(self.num_layers)):
            seed_nodes = batch.nids[hop]
            nbrs = batch.nbr_nids[hop]
            nbr_mask = batch.nbr_mask[hop].bool()
            if seed_nodes.numel() == 0:
                continue

            # TODO: Check and read static node features
            node_feat = static_node_feat[seed_nodes]
            node_time_feat = self.time_encoder(torch.zeros_like(seed_nodes))

            # If next next hops embeddings exist, use them instead of raw features
            nbr_feat = static_node_feat[nbrs]
            if hop < self.num_layers - 1:
                valid_nbrs = nbrs[nbr_mask]
                nbr_feat[nbr_mask] = z[batch.global_to_local(valid_nbrs)]

            delta_time = batch.times[hop][:, None] - batch.nbr_times[hop]
            delta_time = delta_time.masked_fill(~nbr_mask, 0)

            nbr_time_feat = self.time_encoder(delta_time)

            out = self.attn[hop](
                node_feat=node_feat,
                time_feat=node_time_feat,
                edge_feat=batch.nbr_feats[hop],
                nbr_node_feat=nbr_feat,
                nbr_time_feat=nbr_time_feat,
                valid_nbr_mask=nbr_mask != PADDED_NODE_ID,
            )
            z[batch.global_to_local(seed_nodes)] = out
        return z
>>>>>>> 119c3c6b


class LinkPredictor(nn.Module):
    def __init__(self, dim: int) -> None:
        super().__init__()
        self.fc1 = nn.Linear(2 * dim, dim)
        self.fc2 = nn.Linear(dim, 1)

    def forward(self, z_src: torch.Tensor, z_dst: torch.Tensor) -> torch.Tensor:
        h = self.fc1(torch.cat([z_src, z_dst], dim=1))
        h = h.relu()
        return self.fc2(h).sigmoid().view(-1)


def train(
    loader: DGDataLoader,
    static_node_feats: torch.Tensor,
    encoder: nn.Module,
    decoder: nn.Module,
    opt: torch.optim.Optimizer,
) -> float:
    encoder.train()
    decoder.train()
    total_loss = 0
    for batch in tqdm(loader):
        opt.zero_grad()
        z = encoder(batch, static_node_feats)
        z_src, z_dst, z_neg = torch.chunk(z, 3)

        pos_out = decoder(z_src, z_dst)
        neg_out = decoder(z_src, z_neg)

        loss = F.binary_cross_entropy(pos_out, torch.ones_like(pos_out))
        loss += F.binary_cross_entropy(neg_out, torch.zeros_like(neg_out))
        loss.backward()
        opt.step()
        total_loss += float(loss)
    return total_loss


@torch.no_grad()
def eval(
    loader: DGDataLoader,
    static_node_feats: torch.Tensor,
    encoder: nn.Module,
    decoder: nn.Module,
    eval_metric: str,
    evaluator: Evaluator,
) -> dict:
    encoder.eval()
    decoder.eval()
    perf_list = []
    batch_id = 0
    for batch in tqdm(loader):
        z = encoder(batch, static_node_feats)
        id_map = {nid.item(): i for i, nid in enumerate(batch.nids[0])}
        for idx, neg_batch in enumerate(batch.neg_batch_list):
            dst_ids = torch.cat([batch.dst[idx].unsqueeze(0), neg_batch])
            src_ids = batch.src[idx].repeat(len(dst_ids))

            src_idx = torch.tensor([id_map[n.item()] for n in src_ids], device=z.device)
            dst_idx = torch.tensor([id_map[n.item()] for n in dst_ids], device=z.device)
            z_src = z[src_idx]
            z_dst = z[dst_idx]
            y_pred = decoder(z_src, z_dst)

            input_dict = {
                'y_pred_pos': y_pred[0].detach().cpu().numpy(),
                'y_pred_neg': y_pred[1:].detach().cpu().numpy(),
                'eval_metric': [eval_metric],
            }
            perf_list.append(evaluator.eval(input_dict)[eval_metric])

    metric_dict = {}
    metric_dict[eval_metric] = float(np.mean(perf_list))
    return metric_dict


args = parser.parse_args()
seed_everything(args.seed)

dataset = PyGLinkPropPredDataset(name=args.dataset, root='datasets')
eval_metric = dataset.eval_metric
neg_sampler = dataset.negative_sampler
evaluator = Evaluator(name=args.dataset)
dataset.load_val_ns()
dataset.load_test_ns()

train_data, val_data, test_data = DGData.from_tgb(args.dataset).split()

train_dg = DGraph(train_data, device=args.device)
val_dg = DGraph(val_data, device=args.device)
test_dg = DGraph(test_data, device=args.device)

if train_dg.static_node_feats is not None:
    static_node_feats = train_dg.static_node_feats
else:
    static_node_feats = torch.zeros((test_dg.num_nodes, 1), device=args.device)


def _init_hooks(
    dg: DGraph, sampling_type: str, neg_sampler: object, split_mode: str
) -> List[DGHook]:
    if sampling_type == 'uniform':
        nbr_hook = NeighborSamplerHook(num_nbrs=args.n_nbrs)
    elif sampling_type == 'recency':
        nbr_hook = RecencyNeighborHook(
            num_nbrs=args.n_nbrs,
            num_nodes=dg.num_nodes,
            edge_feats_dim=dg.edge_feats_dim,
        )
    else:
        raise ValueError(f'Unknown sampling type: {args.sampling}')

    # Always produce negative edge prior to neighbor sampling for link prediction
    if split_mode in ['val', 'test']:
        neg_hook = TGBNegativeEdgeSamplerHook(neg_sampler, split_mode=split_mode)
    else:
        _, dst, _ = dg.edges
        min_dst, max_dst = int(dst.min()), int(dst.max())
        neg_hook = NegativeEdgeSamplerHook(low=min_dst, high=max_dst)
    return [neg_hook, nbr_hook]


test_loader = DGDataLoader(
    test_dg,
    hook=_init_hooks(test_dg, args.sampling, neg_sampler, 'test'),
    batch_size=args.bsize,
)


encoder = TGAT(
    node_dim=1,
    edge_dim=train_dg.edge_feats_dim,
    time_dim=args.time_dim,
    embed_dim=args.embed_dim,
    num_layers=len(args.n_nbrs),
    n_heads=args.n_heads,
    dropout=float(args.dropout),
).to(args.device)
decoder = LinkPredictor(dim=args.embed_dim).to(args.device)
opt = torch.optim.Adam(
    set(encoder.parameters()) | set(decoder.parameters()), lr=float(args.lr)
)

for epoch in range(1, args.epochs + 1):
    # TODO: Need a clean way to clear nbr state across epochs
    train_loader = DGDataLoader(
        train_dg,
        hook=_init_hooks(test_dg, args.sampling, neg_sampler, 'train'),
        batch_size=args.bsize,
    )
    shared_nbr = RecencyNeighborHook(
        test_dg.num_nodes, args.n_nbrs, test_dg.edge_feats_dim
    )
    _, dst, _ = test_dg.edges
    neg_hook = NegativeEdgeSamplerHook(low=int(dst.min()), high=int(dst.max()))
    foo_loader = DGDataLoader(train_dg, hook=[neg_hook, shared_nbr], batch_size=2000)
    for _ in tqdm(foo_loader):
        pass
    neg_hook = TGBNegativeEdgeSamplerHook(neg_sampler, split_mode='val')
    val_loader = DGDataLoader(val_dg, hook=[neg_hook, shared_nbr], batch_size=1)
    start_time = time.perf_counter()
    loss = train(train_loader, static_node_feats, encoder, decoder, opt)
    end_time = time.perf_counter()
    latency = end_time - start_time

    val_results = eval(
        val_loader, static_node_feats, encoder, decoder, eval_metric, evaluator
    )

    print(
        f'Epoch={epoch:02d} Latency={latency:.4f} Loss={loss:.4f} '
        + ' '.join(f'{k}={v:.4f}' for k, v in val_results.items())
    )

test_results = eval(
    test_loader, static_node_feats, encoder, decoder, eval_metric, evaluator
)
print(' '.join(f'{k}={v:.4f}' for k, v in test_results.items()))<|MERGE_RESOLUTION|>--- conflicted
+++ resolved
@@ -1,6 +1,6 @@
 import argparse
 import time
-from typing import List, Tuple
+from typing import List
 
 import numpy as np
 import torch
@@ -101,11 +101,8 @@
                 )
             )
 
-    def forward(
-        self, batch: DGBatch, static_node_feat: torch.Tensor
-    ) -> Tuple[torch.Tensor, torch.Tensor]:
+    def forward(self, batch: DGBatch, static_node_feat: torch.Tensor) -> torch.Tensor:
         device = batch.src.device
-<<<<<<< HEAD
         z = {j: {} for j in range(self.num_layers + 1)}  # z[j][i] = z of nbr^i at hop j
 
         # Layer 0 (leaf nodes): z[0][i] = static_node_feat
@@ -123,7 +120,7 @@
                     time_feat=self.time_encoder(torch.zeros(num_nodes, device=device)),
                     nbr_node_feat=z[j - 1][i + 1].reshape(num_nodes, num_nbr, -1),
                     edge_feat=batch.nbr_feats[i],
-                    nbr_mask=batch.nbr_nids[i] == -1,
+                    valid_nbr_mask=batch.nbr_nids[i] != PADDED_NODE_ID,
                     nbr_time_feat=self.time_encoder(
                         batch.times[i][:, None] - batch.nbr_times[i]
                     ),
@@ -131,42 +128,6 @@
                 z[j][i] = self.merge_layers[j - 1](out, z[0][i])
 
         return z[self.num_layers][0]
-=======
-        z = torch.zeros(len(batch.unique_nids), self.embed_dim, device=device)
-
-        for hop in reversed(range(self.num_layers)):
-            seed_nodes = batch.nids[hop]
-            nbrs = batch.nbr_nids[hop]
-            nbr_mask = batch.nbr_mask[hop].bool()
-            if seed_nodes.numel() == 0:
-                continue
-
-            # TODO: Check and read static node features
-            node_feat = static_node_feat[seed_nodes]
-            node_time_feat = self.time_encoder(torch.zeros_like(seed_nodes))
-
-            # If next next hops embeddings exist, use them instead of raw features
-            nbr_feat = static_node_feat[nbrs]
-            if hop < self.num_layers - 1:
-                valid_nbrs = nbrs[nbr_mask]
-                nbr_feat[nbr_mask] = z[batch.global_to_local(valid_nbrs)]
-
-            delta_time = batch.times[hop][:, None] - batch.nbr_times[hop]
-            delta_time = delta_time.masked_fill(~nbr_mask, 0)
-
-            nbr_time_feat = self.time_encoder(delta_time)
-
-            out = self.attn[hop](
-                node_feat=node_feat,
-                time_feat=node_time_feat,
-                edge_feat=batch.nbr_feats[hop],
-                nbr_node_feat=nbr_feat,
-                nbr_time_feat=nbr_time_feat,
-                valid_nbr_mask=nbr_mask != PADDED_NODE_ID,
-            )
-            z[batch.global_to_local(seed_nodes)] = out
-        return z
->>>>>>> 119c3c6b
 
 
 class LinkPredictor(nn.Module):
@@ -219,7 +180,6 @@
     encoder.eval()
     decoder.eval()
     perf_list = []
-    batch_id = 0
     for batch in tqdm(loader):
         z = encoder(batch, static_node_feats)
         id_map = {nid.item(): i for i, nid in enumerate(batch.nids[0])}
