import argparse
from typing import Callable, Tuple

import pandas as pd
import torch
import torch.nn as nn
import torch.nn.functional as F
from torchmetrics import Metric, MetricCollection
from torchmetrics.classification import BinaryAUROC, BinaryAveragePrecision
from tqdm import tqdm

from tgm import DGBatch, DGData, DGraph
from tgm.loader import DGDataLoader
<<<<<<< HEAD
from tgm.nn import TGCN
=======
from tgm.nn import GraphPredictor
from tgm.nn.recurrent import TGCN
>>>>>>> 1cf38952
from tgm.split import TemporalRatioSplit
from tgm.util.logging import (
    enable_logging,
    log_gpu,
    log_latency,
    log_metric,
    log_metrics_dict,
)
from tgm.util.seed import seed_everything

"""
Adapted graph property prediction as proposed in https://openreview.net/forum?id=DZqic2sPTY

Note: `lag` is excluded from this example's setting.
"""

parser = argparse.ArgumentParser(
    description='TGCN Graph Property Example',
    formatter_class=argparse.ArgumentDefaultsHelpFormatter,
)
parser.add_argument('--seed', type=int, default=1337, help='random seed to use')
parser.add_argument('--train-ratio', type=float, default=0.7, help='train ratio')
parser.add_argument('--val-ratio', type=float, default=0.15, help='validation ratio')
parser.add_argument('--test-ratio', type=float, default=0.15, help='test ratio')
parser.add_argument('--device', type=str, default='cpu', help='torch device')
parser.add_argument('--epochs', type=int, default=20, help='number of epochs')
parser.add_argument('--lr', type=float, default=0.002, help='learning rate')
parser.add_argument('--dropout', type=str, default=0.1, help='dropout rate')
parser.add_argument('--n-layers', type=int, default=2, help='number of TGCN layers')
parser.add_argument('--embed-dim', type=int, default=128, help='embedding dimension')
parser.add_argument(
    '--node-dim', type=int, default=256, help='node feat dimension if not provided'
)
parser.add_argument(
    '--path-dataset',
    type=str,
    default='examples/graphproppred/tokens_data/test-token.csv',
    help=(
        'Path to dataset csv file. '
        'You can run `./scripts/download_graph_prop_datasets.sh examples/graphproppred` '
        'to download the relevant token data to the default path.'
    ),
)
parser.add_argument(
    '--raw-time-gran', type=str, default='s', help='raw time granularity for dataset'
)
parser.add_argument(
    '--batch-time-gran',
    type=str,
    default='W',
    help='time granularity to operate on for snapshots',
)
parser.add_argument(
    '--log-file-path', type=str, default=None, help='Optional path to write logs'
)

args = parser.parse_args()
enable_logging(log_file_path=args.log_file_path)


def edge_count(snapshot: DGBatch):  # return number of edges of current snapshot
    return snapshot.src.shape[0]


def node_count(snapshot: DGBatch):  # return number of nodes of current snapshot
    return len(snapshot.unique_nids)


def generate_binary_trend_labels(
    loader: DGDataLoader, snapshot_measurement: Callable = edge_count
) -> torch.Tensor:
    labels = []
    prev_snapshot_metric = -1
    for idx, snapshot in enumerate(loader):
        if idx == 0:
            prev_snapshot_metric = snapshot_measurement(snapshot)
        else:
            curr_snapshot_metric = snapshot_measurement(snapshot)
            label = 1 if curr_snapshot_metric > prev_snapshot_metric else 0
            labels.append(label)
            prev_snapshot_metric = curr_snapshot_metric
    return torch.tensor(labels, dtype=torch.int64)


# ETL step
def preprocess_raw_data(df: pd.DataFrame) -> pd.DataFrame:
    # time offset
    df['timestamp'] = df['timestamp'] - df['timestamp'].min()

    # normalize edge weight
    max_weight = float(df['value'].max())
    min_weight = float(df['value'].min())
    df['value'] = df['value'].apply(
        lambda x: [1 + (9 * ((float(x) - min_weight) / (max_weight - min_weight)))]
    )

    # Key generator
    node_id_map = {}
    df['from'] = df['from'].apply(lambda x: node_id_map.setdefault(x, len(node_id_map)))
    df['to'] = df['to'].apply(lambda x: node_id_map.setdefault(x, len(node_id_map)))
    return df


class RecurrentGCN(torch.nn.Module):
    def __init__(self, node_dim: int, embed_dim: int) -> None:
        super().__init__()
        self.recurrent = TGCN(in_channels=node_dim, out_channels=embed_dim)
        self.linear = nn.Linear(embed_dim, embed_dim)

    def forward(
        self,
        batch: DGBatch,
        node_feat: torch.tensor,
        h: torch.Tensor | None = None,
    ) -> Tuple[torch.Tensor, torch.Tensor]:
        edge_index = torch.stack([batch.src, batch.dst], dim=0)
        edge_weight = batch.edge_weight if hasattr(batch, 'edge_weight') else None  # type: ignore

        h_0 = self.recurrent(node_feat, edge_index, edge_weight, h)
        z = F.relu(h_0)
        z = self.linear(z)
        return z, h_0


@log_gpu
@log_latency
def train(
    loader: DGDataLoader,
    labels: torch.Tensor,
    static_node_feats: torch.Tensor,
    encoder: nn.Module,
    decoder: nn.Module,
    opt: torch.optim.Optimizer,
    metrics: Metric,
) -> Tuple[float, torch.Tensor, torch.Tensor]:
    encoder.train()
    decoder.train()
    total_loss = 0
    h_0 = None

    y_pred = torch.zeros_like(labels, dtype=torch.float)
    for i, batch in enumerate(tqdm(loader)):
        if i != len(loader) - 1:  # Skip last snapshot as we don't have labels for it
            opt.zero_grad()
            z, h_0 = encoder(batch, static_node_feats, h_0)
            z_node = z[torch.cat([batch.src, batch.dst])]
            pred = decoder(z_node)

            loss = F.binary_cross_entropy_with_logits(
                pred, labels[i].unsqueeze(0).float()
            )
            loss.backward()
            opt.step()

            total_loss += float(loss)
            y_pred[i] = pred
            h_0 = h_0.detach()

    indexes = torch.zeros(y_pred.size(0), dtype=torch.long, device=y_pred.device)
    metrics(y_pred, labels, indexes=indexes)
    return total_loss, h_0, metrics.compute()


@log_gpu
@log_latency
@torch.no_grad()
def eval(
    loader: DGDataLoader,
    y_true: torch.Tensor,
    static_node_feats: torch.Tensor,
    encoder: nn.Module,
    decoder: nn.Module,
    h_0: torch.Tensor,
    metrics: Metric,
) -> Tuple[dict, torch.Tensor]:
    encoder.eval()
    decoder.eval()
    y_pred = torch.zeros_like(y_true, dtype=torch.float)

    for i, batch in enumerate(tqdm(loader)):
        if i != len(loader) - 1:  # Skip last snapshot as we don't have labels for it
            z, h_0 = encoder(batch, static_node_feats, h_0)
            z_node = z[torch.cat([batch.src, batch.dst])]
            y_pred[i] = decoder(z_node).sigmoid()

    indexes = torch.zeros(y_pred.size(0), dtype=torch.long, device=y_pred.device)
    metrics(y_pred, y_true, indexes=indexes)
    return metrics.compute(), h_0


seed_everything(args.seed)

df = pd.read_csv(args.path_dataset)
df = preprocess_raw_data(df)

full_data = DGData.from_pandas(
    edge_df=df,
    edge_src_col='from',
    edge_dst_col='to',
    edge_time_col='timestamp',
    edge_feats_col='value',
    time_delta=args.raw_time_gran,
).discretize(args.batch_time_gran)

train_data, val_data, test_data = full_data.split(
    TemporalRatioSplit(
        train_ratio=args.train_ratio,
        val_ratio=args.val_ratio,
        test_ratio=args.test_ratio,
    )
)

train_dg = DGraph(train_data, device=args.device)
val_dg = DGraph(val_data, device=args.device)
test_dg = DGraph(test_data, device=args.device)

train_loader = DGDataLoader(train_dg, batch_unit=args.batch_time_gran, on_empty='raise')
val_loader = DGDataLoader(val_dg, batch_unit=args.batch_time_gran, on_empty='raise')
test_loader = DGDataLoader(test_dg, batch_unit=args.batch_time_gran, on_empty='raise')

if train_dg.static_node_feats is not None:
    static_node_feats = train_dg.static_node_feats
else:
    static_node_feats = torch.randn(
        (test_dg.num_nodes, args.node_dim), device=args.device
    )

encoder = RecurrentGCN(
    node_dim=static_node_feats.shape[1], embed_dim=args.embed_dim
).to(args.device)
decoder = GraphPredictor(in_dim=args.embed_dim, hidden_dim=args.embed_dim).to(
    args.device
)
opt = torch.optim.Adam(
    set(encoder.parameters()) | set(decoder.parameters()), lr=float(args.lr)
)

metrics = [BinaryAveragePrecision(), BinaryAUROC()]
train_metrics = MetricCollection(metrics, prefix='Train')
val_metrics = MetricCollection(metrics, prefix='Validation')
test_metrics = MetricCollection(metrics, prefix='Test')

train_labels = generate_binary_trend_labels(
    train_loader, snapshot_measurement=edge_count
).to(args.device)
val_labels = generate_binary_trend_labels(
    val_loader, snapshot_measurement=edge_count
).to(args.device)
test_labels = generate_binary_trend_labels(
    test_loader, snapshot_measurement=edge_count
).to(args.device)

for epoch in range(1, args.epochs + 1):
    loss, h_0, train_results = train(
        train_loader,
        train_labels,
        static_node_feats,
        encoder,
        decoder,
        opt,
        train_metrics,
    )

    val_results, h_0 = eval(
        val_loader, val_labels, static_node_feats, encoder, decoder, h_0, val_metrics
    )
    log_metric('Loss', loss, epoch=epoch)
    log_metrics_dict(train_results, epoch=epoch)
    log_metrics_dict(val_results, epoch=epoch)

test_results, h_0 = eval(
    test_loader, test_labels, static_node_feats, encoder, decoder, h_0, test_metrics
)
log_metrics_dict(test_results, epoch=args.epochs)<|MERGE_RESOLUTION|>--- conflicted
+++ resolved
@@ -11,12 +11,7 @@
 
 from tgm import DGBatch, DGData, DGraph
 from tgm.loader import DGDataLoader
-<<<<<<< HEAD
-from tgm.nn import TGCN
-=======
-from tgm.nn import GraphPredictor
-from tgm.nn.recurrent import TGCN
->>>>>>> 1cf38952
+from tgm.nn import TGCN, GraphPredictor
 from tgm.split import TemporalRatioSplit
 from tgm.util.logging import (
     enable_logging,
