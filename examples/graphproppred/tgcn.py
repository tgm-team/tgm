--- conflicted
+++ resolved
@@ -137,26 +137,7 @@
         return z, h_0
 
 
-<<<<<<< HEAD
-=======
-class GraphPredictor(torch.nn.Module):
-    def __init__(
-        self, in_dim: int, out_dim: int, graph_pooling: Callable = mean_pooling
-    ) -> None:
-        super().__init__()
-        self.fc1 = nn.Linear(in_dim, in_dim)
-        self.fc2 = nn.Linear(in_dim, out_dim)
-        self.graph_pooling = graph_pooling
-
-    def forward(self, z_node: torch.Tensor) -> torch.Tensor:
-        z_graph = self.graph_pooling(z_node)
-        h = self.fc1(z_graph)
-        h = h.relu()
-        return self.fc2(h)
-
-
 @log_gpu
->>>>>>> 9a281cfc
 @log_latency
 def train(
     loader: DGDataLoader,
