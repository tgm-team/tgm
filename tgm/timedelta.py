--- conflicted
+++ resolved
@@ -81,11 +81,7 @@
             float: Ratio of self to target granularity.
 
         Raises:
-<<<<<<< HEAD
-            ValueError: If either self or target granularity is ordered.
-=======
-            OrderedGranularityConversionError if either self or other is ordered.
->>>>>>> 45477aa7
+            OrderedGranularityConversionError If either self or target granularity is ordered.
         """
         if isinstance(time_delta, str):
             time_delta = TimeDeltaDG(time_delta)
