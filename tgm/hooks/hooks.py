from __future__ import annotations

from dataclasses import is_dataclass
from pathlib import Path
from typing import Any, List, Set, Tuple

import torch

from tgm import DGBatch, DGraph
from tgm._storage import DGSliceTracker
from tgm.constants import PADDED_NODE_ID
from tgm.hooks import StatefulHook, StatelessHook


class PinMemoryHook(StatelessHook):
    """Pin all tensors in the DGBatch to page-locked memory for faster async CPU-GPU transfers."""

    def __call__(self, dg: DGraph, batch: DGBatch) -> DGBatch:
        pin_if_needed = (
            lambda x: x.pin_memory() if not x.is_cuda and not x.is_pinned() else x
        )

        _apply_to_tensors_inplace(batch, pin_if_needed)
        return batch


class DeviceTransferHook(StatelessHook):
    """Moves all tensors in the DGBatch to the specified device."""

    def __init__(self, device: str | torch.device) -> None:
        self.device = torch.device(device)

    def __call__(self, dg: DGraph, batch: DGBatch) -> DGBatch:
        move_if_needed = (
            lambda x: x.to(device=self.device, non_blocking=True)
            if x.device != self.device
            else x
        )

        _apply_to_tensors_inplace(batch, move_if_needed)
        return batch


class DeduplicationHook(StatelessHook):
    """Deduplicate node IDs from batch fields and create index mappings to unique node embeddings.

    Note: Supports batches with or without negative samples and multi-hop neighbors.
    """

    requires: Set[str] = set()
    produces = {'unique_nids', 'global_to_local'}

    def __call__(self, dg: DGraph, batch: DGBatch) -> DGBatch:
        nids = [batch.src, batch.dst]
        if hasattr(batch, 'neg'):
            batch.neg = batch.neg.to(batch.src.device)
            nids.append(batch.neg)
        if hasattr(batch, 'nbr_nids'):
            for hop in range(len(batch.nbr_nids)):
                nids.append(batch.nbr_nids[hop].to(batch.src.device))
        nids.append(
            batch.node_ids.to(batch.src.device)
        ) if batch.node_ids is not None else None

        all_nids = torch.cat(nids, dim=0)
        unique_nids = torch.unique(all_nids, sorted=True)

        batch.unique_nids = unique_nids  # type: ignore
        batch.global_to_local = lambda x: torch.searchsorted(unique_nids, x).int()  # type: ignore

        return batch


class NegativeEdgeSamplerHook(StatelessHook):
    """Sample negative edges for dynamic link prediction.

    Args:
        low (int): The minimum node id to sample
        high (int) : The maximum node id to sample
        neg_ratio (float): The ratio of sampled negative destination nodes
            to the number of positive destination nodes (default = 1.0).
    """

    requires: Set[str] = set()
    produces = {'neg', 'neg_time'}

    def __init__(self, low: int, high: int, neg_ratio: float = 1.0) -> None:
        if not 0 < neg_ratio <= 1:
            raise ValueError(f'neg_ratio must be in (0, 1], got: {neg_ratio}')
        if not low < high:
            raise ValueError(f'low ({low}) must be strictly less than high ({high})')
        self.low = low
        self.high = high
        self.neg_ratio = neg_ratio

    # TODO: Historical vs. random
    def __call__(self, dg: DGraph, batch: DGBatch) -> DGBatch:
        size = (round(self.neg_ratio * batch.dst.size(0)),)
        if size[0] == 0:
            batch.neg = torch.empty(size, dtype=torch.int32, device=dg.device)  # type: ignore
            batch.neg_time = torch.empty(size, dtype=torch.int64, device=dg.device)  # type: ignore
        else:
            batch.neg = torch.randint(  # type: ignore
                self.low, self.high, size, dtype=torch.int32, device=dg.device
            )
            batch.neg_time = batch.time.clone()  # type: ignore
        return batch


class TGBNegativeEdgeSamplerHook(StatelessHook):
    """Load data from DGraph using pre-generated TGB negative samples.
    Make sure to perform `dataset.load_val_ns()` or `dataset.load_test_ns()` before using this hook.

    Args:
        neg_sampler (object): The negative sampler object to use for sampling.
        split_mode (str): The split mode to use for sampling, either 'val' or 'test'.

    Raises:
        ValueError: If neg_sampler is not provided.
    """

    requires: Set[str] = set()
    produces = {'neg', 'neg_batch_list', 'neg_time'}

    def __init__(self, dataset_name: str, split_mode: str) -> None:
        if split_mode not in ['val', 'test']:
            raise ValueError(f'split_mode must be "val" or "test", got: {split_mode}')

        try:
            from tgb.linkproppred.negative_sampler import NegativeEdgeSampler
            from tgb.utils.info import DATA_VERSION_DICT, PROJ_DIR
        except ImportError:
            raise ImportError(
                f'TGB required for {self.__class__.__name__}, try `pip install py-tgb`'
            )

        neg_sampler = NegativeEdgeSampler(dataset_name=dataset_name)

        # Load evaluation sets
        root = Path(PROJ_DIR + 'datasets') / dataset_name.replace('-', '_')
        if dataset_name in DATA_VERSION_DICT:
            version_suffix = f'_v{DATA_VERSION_DICT[dataset_name]}'
        else:
            version_suffix = ''

        val_ns_fname = root / f'{dataset_name}_val_ns{version_suffix}.pkl'
        test_ns_fname = root / f'{dataset_name}_test_ns{version_suffix}.pkl'
        neg_sampler.load_eval_set(fname=str(val_ns_fname), split_mode='val')
        neg_sampler.load_eval_set(fname=str(test_ns_fname), split_mode='test')

        self.neg_sampler = neg_sampler
        self.split_mode = split_mode

    def __call__(self, dg: DGraph, batch: DGBatch) -> DGBatch:
        if batch.src.size(0) == 0:
            batch.neg = torch.empty(  # type: ignore
                batch.src.size(0), dtype=torch.int32, device=dg.device
            )
            batch.neg_time = torch.empty(  # type: ignore
                batch.src.size(0), dtype=torch.int64, device=dg.device
            )
            batch.neg_batch_list = []  # type: ignore
            return batch  # empty batch
        try:
            neg_batch_list = self.neg_sampler.query_batch(
                batch.src, batch.dst, batch.time, split_mode=self.split_mode
            )
        except ValueError as e:
            raise ValueError(
                f'Negative sampling failed for split_mode={self.split_mode}. Try updating your TGB package: `pip install --upgrade py-tgb`'
            ) from e

        batch.neg_batch_list = [  # type: ignore
            torch.tensor(neg_batch, dtype=torch.int32, device=dg.device)
            for neg_batch in neg_batch_list
        ]
        batch.neg = torch.unique(torch.cat(batch.neg_batch_list))  # type: ignore

        # This is a heuristic. For our fake (negative) link times,
        # we pick random time stamps within [batch.start_time, batch.end_time].
        # Using random times on the whole graph will likely produce information
        # leakage, making the prediction easier than it should be.

        # Use generator to local constrain rng for reproducibility
        gen = torch.Generator(device=dg.device)
        gen.manual_seed(0)
        batch.neg_time = torch.randint(  # type: ignore
            int(batch.time.min().item()),
            int(batch.time.max().item()) + 1,
            (batch.neg.size(0),),  # type: ignore
            device=dg.device,
            generator=gen,
        )
        return batch


class NeighborSamplerHook(StatelessHook):
    """Load data from DGraph using a memory based sampling function.

    Args:
        num_nbrs (List[int]): Number of neighbors to sample at each hop (-1 to keep all)
        directed (bool): If true, aggregates interactions in src->dst direction only (default=False).

    Raises:
        ValueError: If the num_nbrs list is empty.
    """

    requires: Set[str] = set()
    produces = {'nids', 'nbr_nids', 'nbr_times', 'nbr_feats'}

    def __init__(self, num_nbrs: List[int], directed: bool = False) -> None:
        if not len(num_nbrs):
            raise ValueError('num_nbrs must be non-empty')
        if not all([isinstance(x, int) and (x > 0) for x in num_nbrs]):
            raise ValueError('Each value in num_nbrs must be a positive integer')
        self._num_nbrs = num_nbrs
        self._directed = directed

    @property
    def num_nbrs(self) -> List[int]:
        return self._num_nbrs

    def __call__(self, dg: DGraph, batch: DGBatch) -> DGBatch:
        device = dg.device

        batch.nids, batch.times = [], []  # type: ignore
        batch.nbr_nids, batch.nbr_times = [], []  # type: ignore
        batch.nbr_feats = []  # type: ignore

        for hop, num_nbrs in enumerate(self.num_nbrs):
            if hop == 0:
                seed = [batch.src, batch.dst]
                times = [batch.time.repeat(2)]  # Real link times
                if hasattr(batch, 'neg'):
                    batch.neg = batch.neg.to(device)
                    seed.append(batch.neg)
                    times.append(batch.neg_time)  # type: ignore

                seed_nodes = torch.cat(seed)
                seed_times = torch.cat(times)
                if seed_nodes.numel() == 0:
                    for hop in range(len(self.num_nbrs)):
                        batch.nids.append(torch.empty(0, dtype=torch.int32))  # type: ignore
                        batch.times.append(torch.empty(0, dtype=torch.int64))  # type: ignore
                        batch.nbr_nids.append(torch.empty(0, dtype=torch.int32))  # type: ignore
                        batch.nbr_times.append(torch.empty(0, dtype=torch.int64))  # type: ignore
                        batch.nbr_feats.append(  # type: ignore
                            torch.empty(0, dg.edge_feats_dim).float()  # type: ignore
                        )
                    return batch
            else:
                seed_nodes = batch.nbr_nids[hop - 1].flatten()  # type: ignore
                seed_times = batch.nbr_times[hop - 1].flatten()  # type: ignore

            # TODO: Storage needs to use the right device

            # We slice on batch.start_time so that we only consider neighbor events
            # that occurred strictly before this batch
            nbr_nids, nbr_times, nbr_feats = dg._storage.get_nbrs(
                seed_nodes,
                num_nbrs=num_nbrs,
                slice=DGSliceTracker(end_time=int(batch.time.min()) - 1),
                directed=self._directed,
            )

            batch.nids.append(seed_nodes)  # type: ignore
            batch.times.append(seed_times)  # type: ignore
            batch.nbr_nids.append(nbr_nids)  # type: ignore
            batch.nbr_times.append(nbr_times)  # type: ignore
            batch.nbr_feats.append(nbr_feats)  # type: ignore

        return batch


class RecencyNeighborHook(StatefulHook):
    requires: Set[str] = set()
    produces = {'nids', 'nbr_nids', 'times', 'nbr_times', 'nbr_feats'}

    """Load neighbors from DGraph using a recency sampling. Each node maintains a fixed number of recent neighbors.

    Args:
        num_nodes (int): Total number of nodes to track.
        num_nbrs (List[int]): Number of neighbors to sample at each hop (max neighbors to keep).
<<<<<<< HEAD
        edge_feats_dim (int, optional): Edge feature dimension on the dynamic graph.
=======
>>>>>>> f4bb1eff
        directed (bool): If true, aggregates interactions in src->dst direction only (default=False).
        seed_nodes_key (str, optional): the str to identify the initial seed nodes to sample for.

    Raises:
        ValueError: If the num_nbrs list is empty.
    """

    def __init__(
        self,
        num_nodes: int,
        num_nbrs: List[int],
<<<<<<< HEAD
        edge_feats_dim: int = 0,
=======
>>>>>>> f4bb1eff
        directed: bool = False,
        seed_nodes_key: str = None,  # type: ignore
    ) -> None:
        if not len(num_nbrs):
            raise ValueError('num_nbrs must be non-empty')
        if not all([isinstance(x, int) and (x > 0) for x in num_nbrs]):
            raise ValueError('Each value in num_nbrs must be a positive integer')

        self._num_nodes = num_nodes
        self._num_nbrs = num_nbrs
        self._max_nbrs = max(num_nbrs)
        self._directed = directed
        self._device = torch.device('cpu')
        self._seed_nodes_key = seed_nodes_key

        self._nbr_ids = torch.full(
            (num_nodes, self._max_nbrs), PADDED_NODE_ID, dtype=torch.int32
        )
        self._nbr_times = torch.zeros((num_nodes, self._max_nbrs), dtype=torch.int64)
        self._write_pos = torch.zeros(num_nodes, dtype=torch.int32)

        # Wait until first __call__ to infer the edge_feats_dim on the underlying graph
        self._need_to_initialize_nbr_feats = True
        self._edge_feats_dim = None
        self._nbr_feats = None

    @property
    def num_nbrs(self) -> List[int]:
        return self._num_nbrs

    def reset_state(self) -> None:
        self._nbr_ids.fill_(PADDED_NODE_ID)
        self._nbr_times.zero_()
        self._write_pos.zero_()

        if self._nbr_feats is not None:
            self._nbr_feats.zero_()

    def __call__(self, dg: DGraph, batch: DGBatch) -> DGBatch:
        self._initialize_nbr_feats_if_needed(dg)
        device = dg.device
        self._move_queues_to_device_if_needed(device)  # No-op after first batch

        batch.nids, batch.times = [], []  # type: ignore
        batch.nbr_nids, batch.nbr_times = [], []  # type: ignore
        batch.nbr_feats = []  # type: ignore

        for hop, num_nbrs in enumerate(self.num_nbrs):
            if hop == 0:
                if self._seed_nodes_key is None:
                    seed = [batch.src, batch.dst]
                    times = [batch.time.repeat(2)]  # Real link times
                    if hasattr(batch, 'neg'):
                        batch.neg = batch.neg.to(device)
                        seed.append(batch.neg)
                        times.append(batch.neg_time)
                    seed_nodes = torch.cat(seed)
                    seed_times = torch.cat(times)
                    if seed_nodes.numel() == 0:
                        for hop in range(len(self.num_nbrs)):
                            batch.nids.append(torch.empty(0, dtype=torch.int32))
                            batch.times.append(torch.empty(0, dtype=torch.int64))
                            batch.nbr_nids.append(torch.empty(0, dtype=torch.int32))
                            batch.nbr_times.append(torch.empty(0, dtype=torch.int64))
                            batch.nbr_feats.append(
                                torch.empty(0, self._edge_feats_dim).float()
                            )
                        return batch
                else:
                    seed_nodes = getattr(batch, self._seed_nodes_key)
                    if seed_nodes is None:
                        return batch
                    else:
                        seed_nodes = seed_nodes.to(device)
                        seed_times = batch.node_times.to(device)  # type: ignore
            else:
                seed_nodes = batch.nbr_nids[hop - 1].flatten()  # type: ignore
                seed_times = batch.nbr_times[hop - 1].flatten()  # type: ignore

            nbr_nids, nbr_times, nbr_feats = self._get_recency_neighbors(
                seed_nodes, seed_times, num_nbrs
            )

            batch.nids.append(seed_nodes)  # type: ignore
            batch.times.append(seed_times)  # type: ignore
            batch.nbr_nids.append(nbr_nids)  # type: ignore
            batch.nbr_times.append(nbr_times)  # type: ignore
            batch.nbr_feats.append(nbr_feats)  # type: ignore

        if batch.src.numel():
            self._update(batch)
        return batch

    def _get_recency_neighbors(
        self, node_ids: torch.Tensor, query_times: torch.Tensor, k: int
    ) -> Tuple[torch.Tensor, ...]:
        assert self._nbr_feats is not None  # For mypy
        B = self._max_nbrs  # buffer size

        nbr_nids = self._nbr_ids[node_ids]  # (N, B)
        nbr_times = self._nbr_times[node_ids]  # (N, B)
        nbr_feats = self._nbr_feats[node_ids]  # (N, B, edge_dim)
        write_pos = self._write_pos[node_ids]  # (N,)

        # Unroll indices to all buffers, so that last write is at index -1
        # If we had no query_time constraint, we would just take the last k entries
        candidate_idx = write_pos[:, None] - torch.arange(B, 0, -1, device=self._device)
        candidate_idx %= B  # (N, B) with oldest ... newest

        # Read the neighbor times in that unrolled order, and get query_times mask
        candidate_times = torch.gather(nbr_times, 1, candidate_idx)  # (N, B)
        time_mask = candidate_times < query_times[:, None]  # (N, B)
        time_mask[torch.gather(nbr_nids, 1, candidate_idx) == PADDED_NODE_ID] = False

        # For each node, find the rightmost valid entry, i.e the last index which
        # satisfies the time mask. We will read k slots backwards from there.
        # Since we write out buffers chronologically, we just search for rightmost valid entry
        pos = torch.arange(B, device=self._device)
        last_valid_pos = (time_mask * pos).amax(dim=1)  # (N,)
        N = len(node_ids)
        last_valid_pos = torch.where(
            time_mask.any(dim=1),
            (time_mask * torch.arange(B, device=self._device)).amax(dim=1),
            torch.full((N,), -1, device=self._device),
        )

        # We figured out the last time constraint valid position, now build the k-window
        # ending at last_valid_pos (with wraparound). Since last_valid_pos is relative to
        # the unrolled buffer ordering, we can read backwards k slots, and know that any
        # negative entries imply that less than k entries satisfies time mask. We clamp those to -1.
        offset = torch.arange(k - 1, -1, -1, device=self._device)  # [k - 1, ..., 0]
        gather_pos = last_valid_pos[:, None] - offset[:, None].T  # (N, k)
        gather_pos = torch.clamp(gather_pos, min=-1)  # Map all invalid entries to -1

        # For each node, we have something like [-1, -1, -1, 0, 1, 2, ..., x]
        # where the whole array is of size k, the x + 1 non-negative entries refer
        # to indices in the unrolled buffer which satisfy the time constraint.
        # We need to now map back to the original buffer indices (not unrolled)
        # Here, we take the actual circular buffer indices corresponding to the columns
        # we want. We temporarily clamp gather_pos negatives (invalid time entries) to 0
        # but they get replace with -1 according to the torch.where mask gather_pos >= 0
        out_idx = torch.where(
            gather_pos >= 0,
            torch.gather(candidate_idx, 1, gather_pos.clamp(min=0)),
            torch.full_like(gather_pos, -1),
        )

        # Crate a mask of valid indices, and clamp out_idx for safe gather. We'll make sure to
        # only write the entries at positions where valid_mask is True
        valid_mask = out_idx >= 0
        safe_idx = out_idx.clamp(min=0)

        # Gather out tensors
        out_nbrs = torch.gather(nbr_nids, 1, safe_idx)
        out_times = torch.gather(nbr_times, 1, safe_idx)
        out_feats = torch.gather(
            nbr_feats, 1, safe_idx.unsqueeze(-1).expand(-1, -1, self._edge_feats_dim)
        )

        # Overwrite invalid positions in-place
        out_nbrs[~valid_mask] = PADDED_NODE_ID
        out_times[~valid_mask] = 0
        out_feats[~valid_mask] = 0.0

        return out_nbrs, out_times, out_feats

    def _update(self, batch: DGBatch) -> None:
        assert self._nbr_feats is not None  # For mypy
        if batch.edge_feats is None:
            edge_feats = torch.zeros(
                (len(batch.src), self._edge_feats_dim), device=self._device
            )
        else:
            edge_feats = batch.edge_feats

        if self._directed:
            node_ids, nbr_nids, times = batch.src, batch.dst, batch.time
        else:
            # It's fine that times is out-of-order here since we sort below
            node_ids = torch.cat([batch.src, batch.dst])
            nbr_nids = torch.cat([batch.dst, batch.src])
            times = torch.cat([batch.time, batch.time])
            edge_feats = torch.cat([edge_feats, edge_feats])

        # Lexicographical sort by node id and time. Duplicate nodes will be adjacent.
        # Each nodes events will be sorted chronologically
        max_time = times.max() + 1
        composite_key = node_ids * max_time + times
        perm = torch.argsort(composite_key, stable=True)

        sorted_nodes = node_ids[perm]
        sorted_nbr_ids = nbr_nids[perm]
        sorted_times = times[perm]
        sorted_feats = edge_feats[perm]

        # All the tensors we need to write are properly sorted and groupbed by node.
        # However, in order for deterministic scatter on multi-dimensional arrays, we
        # cannot afford to have multiple tensors written at same buffer position.
        # E.g. This occurs if we have more node events than the buffer capacity.
        # Therefore, we do another index select that retains only the last B entries
        # for each node. This guarantees at most one write per buffer position, and
        # will still be sorted chronologically, with grouping by nodes.
        B = self._max_nbrs
        _, inv, cnts = torch.unique_consecutive(
            sorted_nodes, return_inverse=True, return_counts=True
        )
        cumcnts = torch.cat(
            [torch.tensor([0], device=self._device), cnts.cumsum(0)[:-1]]
        )
        pos_in_group = (
            torch.arange(len(sorted_nodes), device=self._device) - cumcnts[inv]
        )
        mask = pos_in_group >= (cnts[inv] - B)

        sorted_nodes = sorted_nodes[mask]
        sorted_nbr_ids = sorted_nbr_ids[mask]
        sorted_times = sorted_times[mask]
        sorted_feats = sorted_feats[mask]

        # Count number of writes per node as a cumulative offset
        _, inv, cnts = torch.unique_consecutive(
            sorted_nodes, return_inverse=True, return_counts=True
        )
        cum_cnts = torch.cat(
            [torch.tensor([0], device=self._device), cnts[:-1]]
        ).cumsum(dim=0)
        offsets = torch.arange(len(sorted_nodes), device=self._device) - cum_cnts[inv]

        # Compute write indices using current write position and offsets
        write_idx = (self._write_pos[sorted_nodes] + offsets) % self._max_nbrs

        # Scatter into buffers. Correct "last write wins" for features, since we have at most B writes
        self._nbr_ids[sorted_nodes, write_idx] = sorted_nbr_ids
        self._nbr_times[sorted_nodes, write_idx] = sorted_times
        self._nbr_feats[sorted_nodes, write_idx, :] = sorted_feats

        # Increment write_pos per node
        num_writes = torch.ones_like(sorted_nodes, device=self._device)
        self._write_pos.scatter_add_(0, sorted_nodes.long(), num_writes)

    def _move_queues_to_device_if_needed(self, device: torch.device) -> None:
        assert self._nbr_feats is not None  # For mypy
        if device != self._device:
            self._device = device
            self._nbr_ids = self._nbr_ids.to(device)
            self._nbr_times = self._nbr_times.to(device)
            self._nbr_feats = self._nbr_feats.to(device)
            self._write_pos = self._write_pos.to(device)

    def _initialize_nbr_feats_if_needed(self, dg: DGraph) -> None:
        if self._need_to_initialize_nbr_feats:
            self._edge_feats_dim = dg.edge_feats_dim or 0  # type: ignore
            self._nbr_feats = torch.zeros(
                (self._num_nodes, self._max_nbrs, self._edge_feats_dim)  # type: ignore
            )
            self._need_to_initialize_nbr_feats = False


def _apply_to_tensors_inplace(obj: Any, fn: Any) -> Any:
    if torch.is_tensor(obj):
        return fn(obj)
    elif is_dataclass(obj):
        for k, v in vars(obj).items():
            setattr(obj, k, _apply_to_tensors_inplace(v, fn))
        return obj
    elif isinstance(obj, list):
        for i in range(len(obj)):
            obj[i] = _apply_to_tensors_inplace(obj[i], fn)
        return obj
    elif isinstance(obj, tuple):
        # Tuples are immutable, so return a new tuple
        return tuple(_apply_to_tensors_inplace(x, fn) for x in obj)
    elif isinstance(obj, dict):
        for k in obj:
            obj[k] = _apply_to_tensors_inplace(obj[k], fn)
        return obj
    else:
        return obj<|MERGE_RESOLUTION|>--- conflicted
+++ resolved
@@ -281,10 +281,6 @@
     Args:
         num_nodes (int): Total number of nodes to track.
         num_nbrs (List[int]): Number of neighbors to sample at each hop (max neighbors to keep).
-<<<<<<< HEAD
-        edge_feats_dim (int, optional): Edge feature dimension on the dynamic graph.
-=======
->>>>>>> f4bb1eff
         directed (bool): If true, aggregates interactions in src->dst direction only (default=False).
         seed_nodes_key (str, optional): the str to identify the initial seed nodes to sample for.
 
@@ -296,10 +292,6 @@
         self,
         num_nodes: int,
         num_nbrs: List[int],
-<<<<<<< HEAD
-        edge_feats_dim: int = 0,
-=======
->>>>>>> f4bb1eff
         directed: bool = False,
         seed_nodes_key: str = None,  # type: ignore
     ) -> None:
