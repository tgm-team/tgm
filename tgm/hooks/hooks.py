--- conflicted
+++ resolved
@@ -254,12 +254,7 @@
 
         self._num_nbrs = num_nbrs
         self._max_nbrs = max(num_nbrs)
-<<<<<<< HEAD
-=======
         self._directed = directed
-
-        # We need edge_feats_dim to pre-allocate the right shape for self._nbr_feats
->>>>>>> 495c0db3
         self._edge_feats_dim = edge_feats_dim
         self._device = torch.device('cpu')
 
@@ -281,7 +276,6 @@
         self._write_pos.zero_()
 
     def __call__(self, dg: DGraph, batch: DGBatch) -> DGBatch:
-        # TODO: Consider the case where no edge features exist
         device = dg.device
         self._move_queues_to_device_if_needed(device)  # No-op after first batch
 
@@ -344,19 +338,20 @@
         return nbr_nids, nbr_times, nbr_feats
 
     def _update(self, batch: DGBatch) -> None:
-        src, dst, time = batch.src, batch.dst, batch.time
         if batch.edge_feats is None:
             edge_feats = torch.zeros(
-                (len(src), self._edge_feats_dim), device=self._device
+                (len(batch.src), self._edge_feats_dim), device=self._device
             )
         else:
             edge_feats = batch.edge_feats.float()  # TODO: Keep all feats in fp32
 
-        # Undirected edges (s <-> d)
-        node_ids = torch.cat([src, dst])
-        nbr_nids = torch.cat([dst, src])
-        times = torch.cat([time, time])
-        edge_feats = torch.cat([edge_feats, edge_feats])
+        if self._directed:
+            node_ids, nbr_nids, times = batch.src, batch.dst, batch.time
+        else:
+            node_ids = torch.cat([batch.src, batch.dst])
+            nbr_nids = torch.cat([batch.dst, batch.src])
+            times = torch.cat([batch.time, batch.time])
+            edge_feats = torch.cat([edge_feats, edge_feats])
 
         # Sort nodes so duplicates are consecutive
         sorted_nodes, perm = torch.sort(node_ids)
@@ -382,16 +377,9 @@
         self._nbr_times[sorted_nodes, idx] = sorted_times
         self._nbr_feats[sorted_nodes, idx] = sorted_feats
 
-<<<<<<< HEAD
         # Increment write_pos per node by number of occurrences
         num_updates = torch.ones_like(sorted_nodes, device=self._device)
         self._write_pos.scatter_add_(0, sorted_nodes, num_updates)
-=======
-        for s, d, t, f in zip(src, dst, time, edge_feats):
-            self._history[s].append((d, t, f.clone()))  # may need to f.clone()
-            if not self._directed:
-                self._history[d].append((s, t, f.clone()))  # may need to f.clone()
->>>>>>> 495c0db3
 
     def _move_queues_to_device_if_needed(self, device: torch.device) -> None:
         if device != self._device:
