--- conflicted
+++ resolved
@@ -227,18 +227,7 @@
 
         for hop, num_nbrs in enumerate(self.num_nbrs):
             if hop == 0:
-<<<<<<< HEAD
                 seed_nodes, seed_times = self._get_seed_tensors(batch)
-=======
-                seed = [batch.src, batch.dst]
-                times = [batch.time.repeat(2)]  # Real link times
-                if hasattr(batch, 'neg'):
-                    batch.neg = batch.neg.to(device)
-                    seed.append(batch.neg)
-                    times.append(batch.neg_time)  # type: ignore
-
-                seed_nodes = torch.cat(seed)
-                seed_times = torch.cat(times)
                 if seed_nodes.numel() == 0:
                     for hop in range(len(self.num_nbrs)):
                         batch.nids.append(torch.empty(0, dtype=torch.int32))  # type: ignore
@@ -249,12 +238,9 @@
                             torch.empty(0, dg.edge_feats_dim).float()  # type: ignore
                         )
                     return batch
->>>>>>> 1733aa10
             else:
                 seed_nodes = batch.nbr_nids[hop - 1].flatten()  # type: ignore
                 seed_times = batch.nbr_times[hop - 1].flatten()  # type: ignore
-
-            # TODO: Storage needs to use the right device
 
             # We slice on batch.start_time so that we only consider neighbor events
             # that occurred strictly before this batch
@@ -346,13 +332,8 @@
             self._nbr_feats.zero_()
 
     def __call__(self, dg: DGraph, batch: DGBatch) -> DGBatch:
-<<<<<<< HEAD
-        self._move_queues_to_device_if_needed(dg.device)  # No-op after first batch
-=======
         self._initialize_nbr_feats_if_needed(dg)
-        device = dg.device
-        self._move_queues_to_device_if_needed(device)  # No-op after first batch
->>>>>>> 1733aa10
+        self._move_queues_to_device_if_needed(dg.device)
 
         batch.nids, batch.times = [], []  # type: ignore
         batch.nbr_nids, batch.nbr_times = [], []  # type: ignore
@@ -360,36 +341,17 @@
 
         for hop, num_nbrs in enumerate(self.num_nbrs):
             if hop == 0:
-<<<<<<< HEAD
                 seed_nodes, seed_times = self._get_seed_tensors(batch)
-=======
-                if self._seed_nodes_key is None:
-                    seed = [batch.src, batch.dst]
-                    times = [batch.time.repeat(2)]  # Real link times
-                    if hasattr(batch, 'neg'):
-                        batch.neg = batch.neg.to(device)
-                        seed.append(batch.neg)
-                        times.append(batch.neg_time)
-                    seed_nodes = torch.cat(seed)
-                    seed_times = torch.cat(times)
-                    if seed_nodes.numel() == 0:
-                        for hop in range(len(self.num_nbrs)):
-                            batch.nids.append(torch.empty(0, dtype=torch.int32))
-                            batch.times.append(torch.empty(0, dtype=torch.int64))
-                            batch.nbr_nids.append(torch.empty(0, dtype=torch.int32))
-                            batch.nbr_times.append(torch.empty(0, dtype=torch.int64))
-                            batch.nbr_feats.append(
-                                torch.empty(0, self._edge_feats_dim).float()
-                            )
-                        return batch
-                else:
-                    seed_nodes = getattr(batch, self._seed_nodes_key)
-                    if seed_nodes is None:
-                        return batch
-                    else:
-                        seed_nodes = seed_nodes.to(device)
-                        seed_times = batch.node_times.to(device)  # type: ignore
->>>>>>> 1733aa10
+                if seed_nodes.numel() == 0:
+                    for hop in range(len(self.num_nbrs)):
+                        batch.nids.append(torch.empty(0, dtype=torch.int32))  # type: ignore
+                        batch.times.append(torch.empty(0, dtype=torch.int64))  # type: ignore
+                        batch.nbr_nids.append(torch.empty(0, dtype=torch.int32))  # type: ignore
+                        batch.nbr_times.append(torch.empty(0, dtype=torch.int64))  # type: ignore
+                        batch.nbr_feats.append(  # type: ignore
+                            torch.empty(0, self._edge_feats_dim).float()  # type: ignore
+                        )
+                    return batch
             else:
                 seed_nodes = batch.nbr_nids[hop - 1].flatten()  # type: ignore
                 seed_times = batch.nbr_times[hop - 1].flatten()  # type: ignore
@@ -422,7 +384,7 @@
         else:
             seed_nodes = getattr(batch, self._seed_nodes_key)
             if seed_nodes is None:
-                return batch
+                return torch.empty(), torch.empty()
             else:
                 seed_nodes = seed_nodes.to(device)
                 seed_times = batch.node_times.to(device)  # type: ignore #! to adjust later, it should point to node event time
