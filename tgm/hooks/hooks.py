from __future__ import annotations

from dataclasses import is_dataclass
from pathlib import Path
from typing import Any, List, Set, Tuple

import torch

from tgm import DGBatch, DGraph
from tgm._storage import DGSliceTracker
from tgm.constants import PADDED_NODE_ID
from tgm.hooks import StatefulHook, StatelessHook


class PinMemoryHook(StatelessHook):
    """Pin all tensors in the DGBatch to page-locked memory for faster async CPU-GPU transfers."""

    def __call__(self, dg: DGraph, batch: DGBatch) -> DGBatch:
        pin_if_needed = (
            lambda x: x.pin_memory() if not x.is_cuda and not x.is_pinned() else x
        )

        _apply_to_tensors_inplace(batch, pin_if_needed)
        return batch


class DeviceTransferHook(StatelessHook):
    """Moves all tensors in the DGBatch to the specified device."""

    def __init__(self, device: str | torch.device) -> None:
        self.device = torch.device(device)

    def __call__(self, dg: DGraph, batch: DGBatch) -> DGBatch:
        move_if_needed = (
            lambda x: x.to(device=self.device, non_blocking=True)
            if x.device != self.device
            else x
        )

        _apply_to_tensors_inplace(batch, move_if_needed)
        return batch


class DeduplicationHook(StatelessHook):
    """Deduplicate node IDs from batch fields and create index mappings to unique node embeddings.

    Note: Supports batches with or without negative samples and multi-hop neighbors.
    """

    requires: Set[str] = set()
    produces = {'unique_nids', 'global_to_local'}

    def __call__(self, dg: DGraph, batch: DGBatch) -> DGBatch:
        nids = [batch.src, batch.dst]
        if hasattr(batch, 'neg'):
            batch.neg = batch.neg.to(batch.src.device)
            nids.append(batch.neg)
        if hasattr(batch, 'nbr_nids'):
            for hop in range(len(batch.nbr_nids)):
                nids.append(batch.nbr_nids[hop].to(batch.src.device))

        all_nids = torch.cat(nids, dim=0)
        unique_nids = torch.unique(all_nids, sorted=True)

        batch.unique_nids = unique_nids  # type: ignore
        batch.global_to_local = lambda x: torch.searchsorted(unique_nids, x).int()  # type: ignore

        return batch


class NegativeEdgeSamplerHook(StatelessHook):
    """Sample negative edges for dynamic link prediction.

    Args:
        low (int): The minimum node id to sample
        high (int) : The maximum node id to sample
        neg_ratio (float): The ratio of sampled negative destination nodes
            to the number of positive destination nodes (default = 1.0).
    """

    requires: Set[str] = set()
    produces = {'neg', 'neg_time'}

    def __init__(self, low: int, high: int, neg_ratio: float = 1.0) -> None:
        if not 0 < neg_ratio <= 1:
            raise ValueError(f'neg_ratio must be in (0, 1], got: {neg_ratio}')
        if not low < high:
            raise ValueError(f'low ({low}) must be strictly less than high ({high})')
        self.low = low
        self.high = high
        self.neg_ratio = neg_ratio

    # TODO: Historical vs. random
    def __call__(self, dg: DGraph, batch: DGBatch) -> DGBatch:
        size = (round(self.neg_ratio * batch.dst.size(0)),)
<<<<<<< HEAD
        if size[0] == 0:
            batch.neg = None  # type: ignore
            batch.neg_time = None  # type: ignore
        else:
            batch.neg = torch.randint(  # type: ignore
                self.low, self.high, size, dtype=torch.long, device=dg.device
            )
            batch.neg_time = batch.time.clone()  # type: ignore
=======
        batch.neg = torch.randint(  # type: ignore
            self.low, self.high, size, dtype=torch.int32, device=dg.device
        )
        batch.neg_time = batch.time.clone()  # type: ignore
>>>>>>> 90fd86bc
        return batch


class TGBNegativeEdgeSamplerHook(StatelessHook):
    """Load data from DGraph using pre-generated TGB negative samples.
    Make sure to perform `dataset.load_val_ns()` or `dataset.load_test_ns()` before using this hook.

    Args:
        neg_sampler (object): The negative sampler object to use for sampling.
        split_mode (str): The split mode to use for sampling, either 'val' or 'test'.

    Raises:
        ValueError: If neg_sampler is not provided.
    """

    requires: Set[str] = set()
    produces = {'neg', 'neg_batch_list', 'neg_time'}

    def __init__(self, dataset_name: str, split_mode: str) -> None:
        if split_mode not in ['val', 'test']:
            raise ValueError(f'split_mode must be "val" or "test", got: {split_mode}')

        try:
            from tgb.linkproppred.negative_sampler import NegativeEdgeSampler
            from tgb.utils.info import DATA_VERSION_DICT, PROJ_DIR
        except ImportError:
            raise ImportError(
                f'TGB required for {self.__class__.__name__}, try `pip install py-tgb`'
            )

        neg_sampler = NegativeEdgeSampler(dataset_name=dataset_name)

        # Load evaluation sets
        root = Path(PROJ_DIR + 'datasets') / dataset_name.replace('-', '_')
        if dataset_name in DATA_VERSION_DICT:
            version_suffix = f'_v{DATA_VERSION_DICT[dataset_name]}'
        else:
            version_suffix = ''

        val_ns_fname = root / f'{dataset_name}_val_ns{version_suffix}.pkl'
        test_ns_fname = root / f'{dataset_name}_test_ns{version_suffix}.pkl'
        neg_sampler.load_eval_set(fname=str(val_ns_fname), split_mode='val')
        neg_sampler.load_eval_set(fname=str(test_ns_fname), split_mode='test')

        self.neg_sampler = neg_sampler
        self.split_mode = split_mode

    def __call__(self, dg: DGraph, batch: DGBatch) -> DGBatch:
        if batch.src.size(0) == 0:
            batch.neg = None  # type: ignore
            batch.neg_time = None  # type: ignore
        else:
            try:
                neg_batch_list = self.neg_sampler.query_batch(
                    batch.src, batch.dst, batch.time, split_mode=self.split_mode
                )
            except ValueError as e:
                raise ValueError(
                    f'Negative sampling failed for split_mode={self.split_mode}. Try updating your TGB package: `pip install --upgrade py-tgb`'
                ) from e

            batch.neg_batch_list = [  # type: ignore
                torch.tensor(neg_batch, dtype=torch.long, device=dg.device)
                for neg_batch in neg_batch_list
            ]
            batch.neg = torch.unique(torch.cat(batch.neg_batch_list))  # type: ignore

            # This is a heuristic. For our fake (negative) link times,
            # we pick random time stamps within [batch.start_time, batch.end_time].
            # Using random times on the whole graph will likely produce information
            # leakage, making the prediction easier than it should be.

            # Use generator to local constrain rng for reproducibility
            gen = torch.Generator(device=dg.device)
            gen.manual_seed(0)
            batch.neg_time = torch.randint(  # type: ignore
                int(batch.time.min().item()),
                int(batch.time.max().item()) + 1,
                (batch.neg.size(0),),  # type: ignore
                device=dg.device,
                generator=gen,
            )
<<<<<<< HEAD
=======
        except ValueError as e:
            raise ValueError(
                f'Negative sampling failed for split_mode={self.split_mode}. Try updating your TGB package: `pip install --upgrade py-tgb`'
            ) from e

        batch.neg_batch_list = [  # type: ignore
            torch.tensor(neg_batch, dtype=torch.int32, device=dg.device)
            for neg_batch in neg_batch_list
        ]
        batch.neg = torch.unique(torch.cat(batch.neg_batch_list))  # type: ignore

        # This is a heuristic. For our fake (negative) link times,
        # we pick random time stamps within [batch.start_time, batch.end_time].
        # Using random times on the whole graph will likely produce information
        # leakage, making the prediction easier than it should be.

        # Use generator to local constrain rng for reproducibility
        gen = torch.Generator(device=dg.device)
        gen.manual_seed(0)
        batch.neg_time = torch.randint(  # type: ignore
            int(batch.time.min().item()),
            int(batch.time.max().item()) + 1,
            (batch.neg.size(0),),  # type: ignore
            device=dg.device,
            generator=gen,
        )
>>>>>>> 90fd86bc
        return batch


class NeighborSamplerHook(StatelessHook):
    """Load data from DGraph using a memory based sampling function.

    Args:
        num_nbrs (List[int]): Number of neighbors to sample at each hop (-1 to keep all)
        directed (bool): If true, aggregates interactions in src->dst direction only (default=False).

    Raises:
        ValueError: If the num_nbrs list is empty.
    """

    requires: Set[str] = set()
    produces = {'nids', 'nbr_nids', 'nbr_times', 'nbr_feats'}

    def __init__(self, num_nbrs: List[int], directed: bool = False) -> None:
        if not len(num_nbrs):
            raise ValueError('num_nbrs must be non-empty')
        if not all([isinstance(x, int) and (x > 0) for x in num_nbrs]):
            raise ValueError('Each value in num_nbrs must be a positive integer')
        self._num_nbrs = num_nbrs
        self._directed = directed

    @property
    def num_nbrs(self) -> List[int]:
        return self._num_nbrs

    def __call__(self, dg: DGraph, batch: DGBatch) -> DGBatch:
        device = dg.device

        batch.nids, batch.times = [], []  # type: ignore
        batch.nbr_nids, batch.nbr_times = [], []  # type: ignore
        batch.nbr_feats = []  # type: ignore

        for hop, num_nbrs in enumerate(self.num_nbrs):
            if hop == 0:
                seed = [batch.src, batch.dst]
                times = [batch.time.repeat(2)]  # Real link times
                if hasattr(batch, 'neg'):
                    batch.neg = batch.neg.to(device)
                    seed.append(batch.neg)
                    times.append(batch.neg_time)  # type: ignore

                seed_nodes = torch.cat(seed)
                seed_times = torch.cat(times)
            else:
                seed_nodes = batch.nbr_nids[hop - 1].flatten()  # type: ignore
                seed_times = batch.nbr_times[hop - 1].flatten()  # type: ignore

            # TODO: Storage needs to use the right device

            # We slice on batch.start_time so that we only consider neighbor events
            # that occurred strictly before this batch
            nbr_nids, nbr_times, nbr_feats = dg._storage.get_nbrs(
                seed_nodes,
                num_nbrs=num_nbrs,
                slice=DGSliceTracker(end_time=int(batch.time.min()) - 1),
                directed=self._directed,
            )

            batch.nids.append(seed_nodes)  # type: ignore
            batch.times.append(seed_times)  # type: ignore
            batch.nbr_nids.append(nbr_nids)  # type: ignore
            batch.nbr_times.append(nbr_times)  # type: ignore
            batch.nbr_feats.append(nbr_feats)  # type: ignore

        return batch


class RecencyNeighborHook(StatefulHook):
    requires: Set[str] = set()
    produces = {'nids', 'nbr_nids', 'times', 'nbr_times', 'nbr_feats'}

    """Load neighbors from DGraph using a recency sampling. Each node maintains a fixed number of recent neighbors.

    Args:
        num_nodes (int): Total number of nodes to track.
        num_nbrs (List[int]): Number of neighbors to sample at each hop (max neighbors to keep).
        edge_feats_dim (int, optional): Edge feature dimension on the dynamic graph.
        directed (bool): If true, aggregates interactions in src->dst direction only (default=False).
        seed_nodes_key (str, optional): the str to identify the initial seed nodes to sample for.

    Raises:
        ValueError: If the num_nbrs list is empty.
    """

    def __init__(
        self,
        num_nodes: int,
        num_nbrs: List[int],
        edge_feats_dim: int = 0,
        directed: bool = False,
        seed_nodes_key: str = None,  # type: ignore
    ) -> None:
        if not len(num_nbrs):
            raise ValueError('num_nbrs must be non-empty')
        if not all([isinstance(x, int) and (x > 0) for x in num_nbrs]):
            raise ValueError('Each value in num_nbrs must be a positive integer')

        self._num_nbrs = num_nbrs
        self._max_nbrs = max(num_nbrs)
        self._directed = directed
        self._edge_feats_dim = edge_feats_dim
        self._device = torch.device('cpu')
        self._seed_nodes_key = seed_nodes_key

        self._nbr_ids = torch.full(
            (num_nodes, self._max_nbrs), PADDED_NODE_ID, dtype=torch.int32
        )
        self._nbr_times = torch.zeros((num_nodes, self._max_nbrs), dtype=torch.int64)
        self._nbr_feats = torch.zeros((num_nodes, self._max_nbrs, edge_feats_dim))
        self._write_pos = torch.zeros(num_nodes, dtype=torch.int32)

    @property
    def num_nbrs(self) -> List[int]:
        return self._num_nbrs

    def reset_state(self) -> None:
        self._nbr_ids.fill_(PADDED_NODE_ID)
        self._nbr_times.zero_()
        self._nbr_feats.zero_()
        self._write_pos.zero_()

    def __call__(self, dg: DGraph, batch: DGBatch) -> DGBatch:
        device = dg.device
        self._move_queues_to_device_if_needed(device)  # No-op after first batch

        batch.nids, batch.times = [], []  # type: ignore
        batch.nbr_nids, batch.nbr_times = [], []  # type: ignore
        batch.nbr_feats = []  # type: ignore

        for hop, num_nbrs in enumerate(self.num_nbrs):
            if hop == 0:
                if self._seed_nodes_key is None:
                    seed = [batch.src, batch.dst]
                    times = [batch.time.repeat(2)]  # Real link times
                    if hasattr(batch, 'neg'):
                        batch.neg = batch.neg.to(device)
                        seed.append(batch.neg)
                        times.append(batch.neg_time)
                    seed_nodes = torch.cat(seed)
                    seed_times = torch.cat(times)
                else:
                    seed_nodes = getattr(batch, self._seed_nodes_key)
                    if seed_nodes is None:
                        return batch
                    else:
                        seed_nodes = seed_nodes.to(device)
                        seed_times = batch.node_times.to(device)  # type: ignore #! to adjust later, it should point to node event time
            else:
                seed_nodes = batch.nbr_nids[hop - 1].flatten()  # type: ignore
                seed_times = batch.nbr_times[hop - 1].flatten()  # type: ignore

            nbr_nids, nbr_times, nbr_feats = self._get_recency_neighbors(
                seed_nodes, seed_times, num_nbrs
            )

            batch.nids.append(seed_nodes)  # type: ignore
            batch.times.append(seed_times)  # type: ignore
            batch.nbr_nids.append(nbr_nids)  # type: ignore
            batch.nbr_times.append(nbr_times)  # type: ignore
            batch.nbr_feats.append(nbr_feats)  # type: ignore

        if batch.src.numel():
            self._update(batch)
        return batch

    def _get_recency_neighbors(
        self, node_ids: torch.Tensor, query_times: torch.Tensor, k: int
    ) -> Tuple[torch.Tensor, ...]:
        B = self._max_nbrs  # buffer size

        nbr_nids = self._nbr_ids[node_ids]  # (N, B)
        nbr_times = self._nbr_times[node_ids]  # (N, B)
        nbr_feats = self._nbr_feats[node_ids]  # (N, B, edge_dim)
        write_pos = self._write_pos[node_ids]  # (N,)

        # Unroll indices to all buffers, so that last write is at index -1
        # If we had no query_time constraint, we would just take the last k entries
        candidate_idx = write_pos[:, None] - torch.arange(B, 0, -1, device=self._device)
        candidate_idx %= B  # (N, B) with oldest ... newest

        # Read the neighbor times in that unrolled order, and get query_times mask
        candidate_times = torch.gather(nbr_times, 1, candidate_idx)  # (N, B)
        time_mask = candidate_times < query_times[:, None]  # (N, B)
        time_mask[torch.gather(nbr_nids, 1, candidate_idx) == PADDED_NODE_ID] = False

        # For each node, find the rightmost valid entry, i.e the last index which
        # satisfies the time mask. We will read k slots backwards from there.
        # Since we write out buffers chronologically, we just search for rightmost valid entry
        pos = torch.arange(B, device=self._device)
        last_valid_pos = (time_mask * pos).amax(dim=1)  # (N,)
        N = len(node_ids)
        last_valid_pos = torch.where(
            time_mask.any(dim=1),
            (time_mask * torch.arange(B, device=self._device)).amax(dim=1),
            torch.full((N,), -1, device=self._device),
        )

        # We figured out the last time constraint valid position, now build the k-window
        # ending at last_valid_pos (with wraparound). Since last_valid_pos is relative to
        # the unrolled buffer ordering, we can read backwards k slots, and know that any
        # negative entries imply that less than k entries satisfies time mask. We clamp those to -1.
        offset = torch.arange(k - 1, -1, -1, device=self._device)  # [k - 1, ..., 0]
        gather_pos = last_valid_pos[:, None] - offset[:, None].T  # (N, k)
        gather_pos = torch.clamp(gather_pos, min=-1)  # Map all invalid entries to -1

        # For each node, we have something like [-1, -1, -1, 0, 1, 2, ..., x]
        # where the whole array is of size k, the x + 1 non-negative entries refer
        # to indices in the unrolled buffer which satisfy the time constraint.
        # We need to now map back to the original buffer indices (not unrolled)
        # Here, we take the actual circular buffer indices corresponding to the columns
        # we want. We temporarily clamp gather_pos negatives (invalid time entries) to 0
        # but they get replace with -1 according to the torch.where mask gather_pos >= 0
        out_idx = torch.where(
            gather_pos >= 0,
            torch.gather(candidate_idx, 1, gather_pos.clamp(min=0)),
            torch.full_like(gather_pos, -1),
        )

        # Crate a mask of valid indices, and clamp out_idx for safe gather. We'll make sure to
        # only write the entries at positions where valid_mask is True
        valid_mask = out_idx >= 0
        safe_idx = out_idx.clamp(min=0)

        # Gather out tensors
        out_nbrs = torch.gather(nbr_nids, 1, safe_idx)
        out_times = torch.gather(nbr_times, 1, safe_idx)
        out_feats = torch.gather(
            nbr_feats, 1, safe_idx.unsqueeze(-1).expand(-1, -1, self._edge_feats_dim)
        )

        # Overwrite invalid positions in-place
        out_nbrs[~valid_mask] = PADDED_NODE_ID
        out_times[~valid_mask] = 0
        out_feats[~valid_mask] = 0.0

        return out_nbrs, out_times, out_feats

    def _update(self, batch: DGBatch) -> None:
        if batch.edge_feats is None:
            edge_feats = torch.zeros(
                (len(batch.src), self._edge_feats_dim), device=self._device
            )
        else:
            edge_feats = batch.edge_feats

        if self._directed:
            node_ids, nbr_nids, times = batch.src, batch.dst, batch.time
        else:
            # It's fine that times is out-of-order here since we sort below
            node_ids = torch.cat([batch.src, batch.dst])
            nbr_nids = torch.cat([batch.dst, batch.src])
            times = torch.cat([batch.time, batch.time])
            edge_feats = torch.cat([edge_feats, edge_feats])

        # Lexicographical sort by node id and time. Duplicate nodes will be adjacent.
        # Each nodes events will be sorted chronologically
        max_time = times.max() + 1
        composite_key = node_ids * max_time + times
        perm = torch.argsort(composite_key, stable=True)

        sorted_nodes = node_ids[perm]
        sorted_nbr_ids = nbr_nids[perm]
        sorted_times = times[perm]
        sorted_feats = edge_feats[perm]

        # All the tensors we need to write are properly sorted and groupbed by node.
        # However, in order for deterministic scatter on multi-dimensional arrays, we
        # cannot afford to have multiple tensors written at same buffer position.
        # E.g. This occurs if we have more node events than the buffer capacity.
        # Therefore, we do another index select that retains only the last B entries
        # for each node. This guarantees at most one write per buffer position, and
        # will still be sorted chronologically, with grouping by nodes.
        B = self._max_nbrs
        _, inv, cnts = torch.unique_consecutive(
            sorted_nodes, return_inverse=True, return_counts=True
        )
        cumcnts = torch.cat(
            [torch.tensor([0], device=self._device), cnts.cumsum(0)[:-1]]
        )
        pos_in_group = (
            torch.arange(len(sorted_nodes), device=self._device) - cumcnts[inv]
        )
        mask = pos_in_group >= (cnts[inv] - B)

        sorted_nodes = sorted_nodes[mask]
        sorted_nbr_ids = sorted_nbr_ids[mask]
        sorted_times = sorted_times[mask]
        sorted_feats = sorted_feats[mask]

        # Count number of writes per node as a cumulative offset
        _, inv, cnts = torch.unique_consecutive(
            sorted_nodes, return_inverse=True, return_counts=True
        )
        cum_cnts = torch.cat(
            [torch.tensor([0], device=self._device), cnts[:-1]]
        ).cumsum(dim=0)
        offsets = torch.arange(len(sorted_nodes), device=self._device) - cum_cnts[inv]

        # Compute write indices using current write position and offsets
        write_idx = (self._write_pos[sorted_nodes] + offsets) % self._max_nbrs

        # Scatter into buffers. Correct "last write wins" for features, since we have at most B writes
        self._nbr_ids[sorted_nodes, write_idx] = sorted_nbr_ids
        self._nbr_times[sorted_nodes, write_idx] = sorted_times
        self._nbr_feats[sorted_nodes, write_idx, :] = sorted_feats

        # Increment write_pos per node
        num_writes = torch.ones_like(sorted_nodes, device=self._device)
        self._write_pos.scatter_add_(0, sorted_nodes.long(), num_writes)

    def _move_queues_to_device_if_needed(self, device: torch.device) -> None:
        if device != self._device:
            self._device = device
            self._nbr_ids = self._nbr_ids.to(device)
            self._nbr_times = self._nbr_times.to(device)
            self._nbr_feats = self._nbr_feats.to(device)
            self._write_pos = self._write_pos.to(device)


def _apply_to_tensors_inplace(obj: Any, fn: Any) -> Any:
    if torch.is_tensor(obj):
        return fn(obj)
    elif is_dataclass(obj):
        for k, v in vars(obj).items():
            setattr(obj, k, _apply_to_tensors_inplace(v, fn))
        return obj
    elif isinstance(obj, list):
        for i in range(len(obj)):
            obj[i] = _apply_to_tensors_inplace(obj[i], fn)
        return obj
    elif isinstance(obj, tuple):
        # Tuples are immutable, so return a new tuple
        return tuple(_apply_to_tensors_inplace(x, fn) for x in obj)
    elif isinstance(obj, dict):
        for k in obj:
            obj[k] = _apply_to_tensors_inplace(obj[k], fn)
        return obj
    else:
        return obj<|MERGE_RESOLUTION|>--- conflicted
+++ resolved
@@ -93,21 +93,14 @@
     # TODO: Historical vs. random
     def __call__(self, dg: DGraph, batch: DGBatch) -> DGBatch:
         size = (round(self.neg_ratio * batch.dst.size(0)),)
-<<<<<<< HEAD
         if size[0] == 0:
-            batch.neg = None  # type: ignore
-            batch.neg_time = None  # type: ignore
+            batch.neg = torch.empty(size, dtype=torch.int32, device=dg.device)  # type: ignore
+            batch.neg_time = torch.empty(size, dtype=torch.int64, device=dg.device)  # type: ignore
         else:
             batch.neg = torch.randint(  # type: ignore
-                self.low, self.high, size, dtype=torch.long, device=dg.device
+                self.low, self.high, size, dtype=torch.int32, device=dg.device
             )
             batch.neg_time = batch.time.clone()  # type: ignore
-=======
-        batch.neg = torch.randint(  # type: ignore
-            self.low, self.high, size, dtype=torch.int32, device=dg.device
-        )
-        batch.neg_time = batch.time.clone()  # type: ignore
->>>>>>> 90fd86bc
         return batch
 
 
@@ -157,8 +150,14 @@
 
     def __call__(self, dg: DGraph, batch: DGBatch) -> DGBatch:
         if batch.src.size(0) == 0:
-            batch.neg = None  # type: ignore
-            batch.neg_time = None  # type: ignore
+            batch.neg = torch.empty(  # type: ignore
+                batch.src.size(0), dtype=torch.int32, device=dg.device
+            )
+            batch.neg_time = torch.empty(  # type: ignore
+                batch.src.size(0), dtype=torch.int64, device=dg.device
+            )
+            batch.neg_batch_list = []  # type: ignore
+            return batch  # empty batch
         else:
             try:
                 neg_batch_list = self.neg_sampler.query_batch(
@@ -170,7 +169,7 @@
                 ) from e
 
             batch.neg_batch_list = [  # type: ignore
-                torch.tensor(neg_batch, dtype=torch.long, device=dg.device)
+                torch.tensor(neg_batch, dtype=torch.int32, device=dg.device)
                 for neg_batch in neg_batch_list
             ]
             batch.neg = torch.unique(torch.cat(batch.neg_batch_list))  # type: ignore
@@ -190,36 +189,7 @@
                 device=dg.device,
                 generator=gen,
             )
-<<<<<<< HEAD
-=======
-        except ValueError as e:
-            raise ValueError(
-                f'Negative sampling failed for split_mode={self.split_mode}. Try updating your TGB package: `pip install --upgrade py-tgb`'
-            ) from e
-
-        batch.neg_batch_list = [  # type: ignore
-            torch.tensor(neg_batch, dtype=torch.int32, device=dg.device)
-            for neg_batch in neg_batch_list
-        ]
-        batch.neg = torch.unique(torch.cat(batch.neg_batch_list))  # type: ignore
-
-        # This is a heuristic. For our fake (negative) link times,
-        # we pick random time stamps within [batch.start_time, batch.end_time].
-        # Using random times on the whole graph will likely produce information
-        # leakage, making the prediction easier than it should be.
-
-        # Use generator to local constrain rng for reproducibility
-        gen = torch.Generator(device=dg.device)
-        gen.manual_seed(0)
-        batch.neg_time = torch.randint(  # type: ignore
-            int(batch.time.min().item()),
-            int(batch.time.max().item()) + 1,
-            (batch.neg.size(0),),  # type: ignore
-            device=dg.device,
-            generator=gen,
-        )
->>>>>>> 90fd86bc
-        return batch
+            return batch
 
 
 class NeighborSamplerHook(StatelessHook):
@@ -266,6 +236,8 @@
 
                 seed_nodes = torch.cat(seed)
                 seed_times = torch.cat(times)
+                if seed_nodes.numel() == 0:
+                    return batch
             else:
                 seed_nodes = batch.nbr_nids[hop - 1].flatten()  # type: ignore
                 seed_times = batch.nbr_times[hop - 1].flatten()  # type: ignore
@@ -363,13 +335,15 @@
                         times.append(batch.neg_time)
                     seed_nodes = torch.cat(seed)
                     seed_times = torch.cat(times)
+                    if seed_nodes.numel() == 0:
+                        return batch
                 else:
                     seed_nodes = getattr(batch, self._seed_nodes_key)
                     if seed_nodes is None:
                         return batch
                     else:
                         seed_nodes = seed_nodes.to(device)
-                        seed_times = batch.node_times.to(device)  # type: ignore #! to adjust later, it should point to node event time
+                        seed_times = batch.node_times.to(device)  # type: ignore
             else:
                 seed_nodes = batch.nbr_nids[hop - 1].flatten()  # type: ignore
                 seed_times = batch.nbr_times[hop - 1].flatten()  # type: ignore
