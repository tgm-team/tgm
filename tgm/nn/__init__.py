--- conflicted
+++ resolved
@@ -1,10 +1,7 @@
-<<<<<<< HEAD
 from .encoder import DyGFormer, TPNet, TGCN, GCLSTM, TGNMemory
 from .decoder import GraphPredictor, NodePredictor, LinkPredictor, NCNPredictor
-=======
 from .encoder import DyGFormer, TPNet, TGCN, GCLSTM, RandomProjectionModule, ROLAND
 from .decoder import GraphPredictor, NodePredictor, LinkPredictor
->>>>>>> 772457a2
 from .modules import Time2Vec, TemporalAttention, EdgeBankPredictor, MLPMixer
 
 
