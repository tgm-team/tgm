--- conflicted
+++ resolved
@@ -5,11 +5,8 @@
     TemporalAttention,
     EdgeBankPredictor,
     MLPMixer,
-<<<<<<< HEAD
     tCoMemPredictor,
-=======
     PopTrackPredictor,
->>>>>>> 7668c688
 )
 
 
@@ -26,9 +23,6 @@
     'TPNet',
     'TemporalAttention',
     'Time2Vec',
-<<<<<<< HEAD
     'tCoMemPredictor',
-=======
     'PopTrackPredictor',
->>>>>>> 7668c688
 ]