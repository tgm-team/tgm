--- conflicted
+++ resolved
@@ -2,7 +2,6 @@
 from .tpnet import TPNet, RandomProjectionModule
 from .tgcn import TGCN
 from .gclstm import GCLSTM
-<<<<<<< HEAD
 from .tgn import (
     GraphAttentionEmbedding,
     LastAggregator,
@@ -10,10 +9,8 @@
     IdentityMessage,
     TGNMemory,
 )
-=======
 from .roland import ROLAND
 
->>>>>>> 772457a2
 
 __all__ = [
     'DyGFormer',
@@ -22,13 +19,10 @@
     'RandomProjectionModule',
     'TGCN',
     'TPNet',
-<<<<<<< HEAD
     'GraphAttentionEmbedding',
     'LastAggregator',
     'MeanAggregator',
     'IdentityMessage',
     'TGNMemory',
-=======
     'ROLAND',
->>>>>>> 772457a2
 ]