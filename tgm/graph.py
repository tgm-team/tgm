from __future__ import annotations

from collections.abc import Iterable, Sized
from dataclasses import dataclass, replace
from functools import cached_property
from typing import Any, Optional, Set, Tuple

import torch
from torch import Tensor

from tgm._storage import DGSliceTracker, DGStorage
from tgm.data import DGData
from tgm.timedelta import TimeDeltaDG


class DGraph:
    r"""Dynamic Graph Object provides a 'view' over a DGStorage backend."""

    def __init__(self, data: DGData, device: str | torch.device = 'cpu') -> None:
        if not isinstance(data, DGData):
            raise TypeError(f'DGraph must be initialized with DGData, got {type(data)}')
<<<<<<< HEAD

        if isinstance(data.time_delta, str):
            self._time_delta = TimeDeltaDG(data.time_delta)
        else:
            self._time_delta = data.time_delta

=======

        self._time_delta = data.time_delta
>>>>>>> 5bec4b72
        self._storage = DGStorage(data)
        self._device = torch.device(device)
        self._slice = DGSliceTracker()

    def materialize(self, materialize_features: bool = True) -> DGBatch:
        r"""Materialize dense tensors: src, dst, time, and optionally {'node': dynamic_node_feats, node_times, node_ids, 'edge': edge_features}."""
        batch = DGBatch(*self.edges)
        if materialize_features and self.dynamic_node_feats is not None:
            batch.node_times, batch.node_ids = self.dynamic_node_feats._indices()
            batch.dynamic_node_feats = self.dynamic_node_feats._values()
        if materialize_features and self.edge_feats is not None:
            batch.edge_feats = self.edge_feats._values()
        return batch

    def slice_events(
        self, start_idx: Optional[int] = None, end_idx: Optional[int] = None
    ) -> DGraph:
        r"""Create and return a new view by slicing events (end_idx exclusive)."""
        if start_idx is not None and end_idx is not None and start_idx > end_idx:
            raise ValueError(f'start_idx ({start_idx}) must be <= end_idx ({end_idx})')

        slice = replace(self._slice)
        slice.start_idx = self._maybe_max(start_idx, slice.start_idx)
        slice.end_idx = self._maybe_min(end_idx, slice.end_idx)
        return DGraph._from_storage(self._storage, self.time_delta, self.device, slice)

    def slice_time(
        self, start_time: Optional[int] = None, end_time: Optional[int] = None
    ) -> DGraph:
        r"""Create and return a new view by slicing temporally (end_time exclusive)."""
        if start_time is not None and end_time is not None and start_time > end_time:
            raise ValueError(
                f'start_time ({start_time}) must be <= end_time ({end_time})'
            )
        if end_time is not None:
            end_time -= 1

        slice = replace(self._slice)
        slice.start_time = self._maybe_max(start_time, slice.start_time)
        slice.end_time = self._maybe_min(end_time, slice.end_time)
        return DGraph._from_storage(self._storage, self.time_delta, self.device, slice)

    def __len__(self) -> int:
        r"""The number of timestamps in the dynamic graph."""
        return self.num_timestamps

    def __str__(self) -> str:
        return f'DGraph(storage={self._storage.__class__.__name__}, time_delta={self.time_delta}, device={self.device})'

    @property
    def device(self) -> torch.device:
        return self._device

    @property
    def time_delta(self) -> TimeDeltaDG:
        return self._time_delta  # type: ignore

    def to(self, device: str | torch.device) -> DGraph:
        device = torch.device(device)
        slice = replace(self._slice)
        return DGraph._from_storage(self._storage, self.time_delta, device, slice)

    @cached_property
    def start_time(self) -> Optional[int]:
        r"""The start time of the dynamic graph. None if the graph is empty."""
        if self._slice.start_time is None:
            self._slice.start_time = self._storage.get_start_time(self._slice)
        return self._slice.start_time

    @cached_property
    def end_time(self) -> Optional[int]:
        r"""The end time of the dynamic graph. None, if the graph is empty."""
        if self._slice.end_time is None:
            self._slice.end_time = self._storage.get_end_time(self._slice)
        return self._slice.end_time

    @cached_property
    def num_nodes(self) -> int:
        r"""The total number of unique nodes encountered over the dynamic graph."""
        nodes = self._storage.get_nodes(self._slice)
        return max(nodes) + 1 if len(nodes) else 0

    @cached_property
    def num_edges(self) -> int:
        r"""The total number of unique edges encountered over the dynamic graph."""
        src, *_ = self.edges
        return len(src)

    @cached_property
    def num_timestamps(self) -> int:
        r"""The total number of unique timestamps encountered over the dynamic graph."""
        return self._storage.get_num_timestamps(self._slice)

    @cached_property
    def num_events(self) -> int:
        r"""The total number of events encountered over the dynamic graph."""
        return self._storage.get_num_events(self._slice)

    @cached_property
    def nodes(self) -> Set[int]:
        r"""The set of node ids over the dynamic graph."""
        return self._storage.get_nodes(self._slice)

    @cached_property
    def edges(self) -> Tuple[Tensor, Tensor, Tensor]:
        r"""The src, dst, time tensors over the dynamic graph."""
        src, dst, time = self._storage.get_edges(self._slice)
        src, dst, time = src.to(self.device), dst.to(self.device), time.to(self.device)
        return src, dst, time

    @cached_property
    def static_node_feats(self) -> Optional[Tensor]:
        r"""If static node features exist, returns a dense Tensor(num_nodes x d_node_static)."""
        feats = self._storage.get_static_node_feats()
        if feats is not None:
            feats = feats.to(self.device)
        return feats

    @cached_property
    def dynamic_node_feats(self) -> Optional[Tensor]:
        r"""The aggregated dynamic node features over the dynamic graph.

        If dynamic node features exist, returns a Tensor.sparse_coo_tensor(T x V x d_node_dynamic).
        """
        feats = self._storage.get_dynamic_node_feats(self._slice)
        if feats is not None:
            feats = feats.to(self.device)
        return feats

    @cached_property
    def edge_feats(self) -> Optional[Tensor]:
        r"""The aggregated edge features over the dynamic graph.

        If edge features exist, returns a Tensor.sparse_coo_tensor(T x V x V x d_edge).
        """
        feats = self._storage.get_edge_feats(self._slice)
        if feats is not None:
            feats = feats.to(self.device)
        return feats

    @cached_property
    def static_node_feats_dim(self) -> Optional[int]:
        r"""Static Node feature dimension or None if not Node features on the Graph."""
        return self._storage.get_static_node_feats_dim()

    @cached_property
    def dynamic_node_feats_dim(self) -> Optional[int]:
        r"""Dynamic Node feature dimension or None if not Node features on the Graph."""
        return self._storage.get_dynamic_node_feats_dim()

    @cached_property
    def edge_feats_dim(self) -> Optional[int]:
        r"""Edge feature dimension or None if not Node features on the Graph."""
        return self._storage.get_edge_feats_dim()

    @staticmethod
    def _maybe_max(a: Any, b: Any) -> Optional[int]:
        if a is not None and b is not None:
            return max(a, b)
        return a if b is None else b if a is None else None

    @staticmethod
    def _maybe_min(a: Any, b: Any) -> Optional[int]:
        if a is not None and b is not None:
            return min(a, b)
        return a if b is None else b if a is None else None

    @classmethod
    def _from_storage(
        cls,
        storage: DGStorage,
        time_delta: TimeDeltaDG,
        device: torch.device,
        slice: DGSliceTracker,
    ) -> DGraph:
        obj = cls.__new__(cls)
        obj._storage = storage
        obj._time_delta = time_delta
        obj._device = device
        obj._slice = slice
        return obj


@dataclass
class DGBatch:
    src: Tensor
    dst: Tensor
    time: Tensor
    dynamic_node_feats: Optional[Tensor] = None
    edge_feats: Optional[Tensor] = None
    node_times: Optional[Tensor] = None
    node_ids: Optional[Tensor] = None

    def __str__(self) -> str:
        def _get_description(object: Any) -> str:
            description = ''
            if isinstance(object, torch.Tensor):
                description = str(list(object.shape))
            elif isinstance(object, Iterable):
                unique_type = set()
                for element in object:
                    unique_type.add(_get_description(element))
                if isinstance(object, Sized):
                    obj_len = f' x{str(len(object))}'
                else:
                    obj_len = ''

                description = (
                    type(object).__name__ + '(' + '|'.join(unique_type) + obj_len + ')'
                )
            else:
                description = type(object).__name__

            return description

        descriptions = []
        for attr, value in vars(self).items():
            descriptions.append(f'{attr} = {_get_description(value)}')
        return 'DGBatch(' + ', '.join(descriptions) + ')'<|MERGE_RESOLUTION|>--- conflicted
+++ resolved
@@ -19,17 +19,8 @@
     def __init__(self, data: DGData, device: str | torch.device = 'cpu') -> None:
         if not isinstance(data, DGData):
             raise TypeError(f'DGraph must be initialized with DGData, got {type(data)}')
-<<<<<<< HEAD
-
-        if isinstance(data.time_delta, str):
-            self._time_delta = TimeDeltaDG(data.time_delta)
-        else:
-            self._time_delta = data.time_delta
-
-=======
 
         self._time_delta = data.time_delta
->>>>>>> 5bec4b72
         self._storage = DGStorage(data)
         self._device = torch.device(device)
         self._slice = DGSliceTracker()
