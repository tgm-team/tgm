from __future__ import annotations

from collections.abc import Iterable, Sized
from dataclasses import dataclass, replace
from functools import cached_property
from typing import Any, Optional, Set, Tuple

import torch
from torch import Tensor

from tgm._storage import DGSliceTracker, DGStorage
from tgm.data import DGData
from tgm.timedelta import TimeDeltaDG


class DGraph:
    r"""Dynamic Graph Object provides a 'view' over a DGStorage backend."""

<<<<<<< HEAD
    def __init__(
        self,
        data: DGStorage | DGData,
        time_delta: TimeDeltaDG | str | None = None,
        device: str | torch.device = 'cpu',
    ) -> None:
        if isinstance(data, DGData):
            time_delta = data.time_delta
            data = DGStorage(data)
        elif isinstance(data, DGStorage):
            if time_delta is None:
                raise RuntimeError(
                    'Internally tried creating DGraph on existing storage without specifying a time_delta'
                )
=======
    def __init__(self, data: DGData, device: str | torch.device = 'cpu') -> None:
        if not isinstance(data, DGData):
            raise TypeError(f'DGraph must be initialized with DGData, got {type(data)}')

        if isinstance(data.time_delta, str):
            self._time_delta = TimeDeltaDG(data.time_delta)
>>>>>>> 0f83e78a
        else:
            self._time_delta = data.time_delta

<<<<<<< HEAD
        if isinstance(time_delta, str):
            time_delta = TimeDeltaDG(time_delta)

        self._storage = data
        self._time_delta = time_delta
=======
        self._storage = DGStorage(data)
>>>>>>> 0f83e78a
        self._device = torch.device(device)
        self._slice = DGSliceTracker()

    def materialize(self, materialize_features: bool = True) -> DGBatch:
        r"""Materialize dense tensors: src, dst, time, and optionally {'node': dynamic_node_feats, node_times, node_ids, 'edge': edge_features}."""
        batch = DGBatch(*self.edges)
        if materialize_features and self.dynamic_node_feats is not None:
            batch.node_times, batch.node_ids = self.dynamic_node_feats._indices()
            batch.dynamic_node_feats = self.dynamic_node_feats._values()
        if materialize_features and self.edge_feats is not None:
            batch.edge_feats = self.edge_feats._values()
        return batch

    def slice_events(
        self, start_idx: Optional[int] = None, end_idx: Optional[int] = None
    ) -> DGraph:
        r"""Create and return a new view by slicing events (end_idx exclusive)."""
        if start_idx is not None and end_idx is not None and start_idx > end_idx:
            raise ValueError(f'start_idx ({start_idx}) must be <= end_idx ({end_idx})')

        slice = replace(self._slice)
        slice.start_idx = self._maybe_max(start_idx, slice.start_idx)
        slice.end_idx = self._maybe_min(end_idx, slice.end_idx)
        return DGraph._from_storage(self._storage, self.time_delta, self.device, slice)

    def slice_time(
        self, start_time: Optional[int] = None, end_time: Optional[int] = None
    ) -> DGraph:
        r"""Create and return a new view by slicing temporally (end_time exclusive)."""
        if start_time is not None and end_time is not None and start_time > end_time:
            raise ValueError(
                f'start_time ({start_time}) must be <= end_time ({end_time})'
            )
        if end_time is not None:
            end_time -= 1

        slice = replace(self._slice)
        slice.start_time = self._maybe_max(start_time, slice.start_time)
        slice.end_time = self._maybe_min(end_time, slice.end_time)
        return DGraph._from_storage(self._storage, self.time_delta, self.device, slice)

    def __len__(self) -> int:
        r"""The number of timestamps in the dynamic graph."""
        return self.num_timestamps

    def __str__(self) -> str:
        return f'DGraph(storage={self._storage.__class__.__name__}, time_delta={self.time_delta}, device={self.device})'

    @property
    def device(self) -> torch.device:
        return self._device

    @property
    def time_delta(self) -> TimeDeltaDG:
        return self._time_delta

    def to(self, device: str | torch.device) -> DGraph:
        device = torch.device(device)
        slice = replace(self._slice)
        return DGraph._from_storage(self._storage, self.time_delta, device, slice)

    @cached_property
    def start_time(self) -> Optional[int]:
        r"""The start time of the dynamic graph. None if the graph is empty."""
        if self._slice.start_time is None:
            self._slice.start_time = self._storage.get_start_time(self._slice)
        return self._slice.start_time

    @cached_property
    def end_time(self) -> Optional[int]:
        r"""The end time of the dynamic graph. None, if the graph is empty."""
        if self._slice.end_time is None:
            self._slice.end_time = self._storage.get_end_time(self._slice)
        return self._slice.end_time

    @cached_property
    def num_nodes(self) -> int:
        r"""The total number of unique nodes encountered over the dynamic graph."""
        nodes = self._storage.get_nodes(self._slice)
        return max(nodes) + 1 if len(nodes) else 0

    @cached_property
    def num_edges(self) -> int:
        r"""The total number of unique edges encountered over the dynamic graph."""
        src, *_ = self.edges
        return len(src)

    @cached_property
    def num_timestamps(self) -> int:
        r"""The total number of unique timestamps encountered over the dynamic graph."""
        return self._storage.get_num_timestamps(self._slice)

    @cached_property
    def num_events(self) -> int:
        r"""The total number of events encountered over the dynamic graph."""
        return self._storage.get_num_events(self._slice)

    @cached_property
    def nodes(self) -> Set[int]:
        r"""The set of node ids over the dynamic graph."""
        return self._storage.get_nodes(self._slice)

    @cached_property
    def edges(self) -> Tuple[Tensor, Tensor, Tensor]:
        r"""The src, dst, time tensors over the dynamic graph."""
        src, dst, time = self._storage.get_edges(self._slice)
        src, dst, time = src.to(self.device), dst.to(self.device), time.to(self.device)
        return src, dst, time

    @cached_property
    def static_node_feats(self) -> Optional[Tensor]:
        r"""If static node features exist, returns a dense Tensor(num_nodes x d_node_static)."""
        feats = self._storage.get_static_node_feats()
        if feats is not None:
            feats = feats.to(self.device)
        return feats

    @cached_property
    def dynamic_node_feats(self) -> Optional[Tensor]:
        r"""The aggregated dynamic node features over the dynamic graph.

        If dynamic node features exist, returns a Tensor.sparse_coo_tensor(T x V x d_node_dynamic).
        """
        feats = self._storage.get_dynamic_node_feats(self._slice)
        if feats is not None:
            feats = feats.to(self.device)
        return feats

    @cached_property
    def edge_feats(self) -> Optional[Tensor]:
        r"""The aggregated edge features over the dynamic graph.

        If edge features exist, returns a Tensor.sparse_coo_tensor(T x V x V x d_edge).
        """
        feats = self._storage.get_edge_feats(self._slice)
        if feats is not None:
            feats = feats.to(self.device)
        return feats

    @cached_property
    def static_node_feats_dim(self) -> Optional[int]:
        r"""Static Node feature dimension or None if not Node features on the Graph."""
        return self._storage.get_static_node_feats_dim()

    @cached_property
    def dynamic_node_feats_dim(self) -> Optional[int]:
        r"""Dynamic Node feature dimension or None if not Node features on the Graph."""
        return self._storage.get_dynamic_node_feats_dim()

    @cached_property
    def edge_feats_dim(self) -> Optional[int]:
        r"""Edge feature dimension or None if not Node features on the Graph."""
        return self._storage.get_edge_feats_dim()

    @staticmethod
    def _maybe_max(a: Any, b: Any) -> Optional[int]:
        if a is not None and b is not None:
            return max(a, b)
        return a if b is None else b if a is None else None

    @staticmethod
    def _maybe_min(a: Any, b: Any) -> Optional[int]:
        if a is not None and b is not None:
            return min(a, b)
        return a if b is None else b if a is None else None

    @classmethod
    def _from_storage(
        cls,
        storage: DGStorage,
        time_delta: TimeDeltaDG,
        device: torch.device,
        slice: DGSliceTracker,
    ) -> DGraph:
        obj = cls.__new__(cls)
        obj._storage = storage
        obj._time_delta = time_delta
        obj._device = device
        obj._slice = slice
        return obj


@dataclass
class DGBatch:
    src: Tensor
    dst: Tensor
    time: Tensor
    dynamic_node_feats: Optional[Tensor] = None
    edge_feats: Optional[Tensor] = None
    node_times: Optional[Tensor] = None
    node_ids: Optional[Tensor] = None

    def __str__(self) -> str:
        def _get_description(object: Any) -> str:
            description = ''
            if isinstance(object, torch.Tensor):
                description = str(list(object.shape))
            elif isinstance(object, Iterable):
                unique_type = set()
                for element in object:
                    unique_type.add(_get_description(element))
                if isinstance(object, Sized):
                    obj_len = f' x{str(len(object))}'
                else:
                    obj_len = ''

                description = (
                    type(object).__name__ + '(' + '|'.join(unique_type) + obj_len + ')'
                )
            else:
                description = type(object).__name__

            return description

        descriptions = []
        for attr, value in vars(self).items():
            descriptions.append(f'{attr} = {_get_description(value)}')
        return 'DGBatch(' + ', '.join(descriptions) + ')'<|MERGE_RESOLUTION|>--- conflicted
+++ resolved
@@ -16,41 +16,16 @@
 class DGraph:
     r"""Dynamic Graph Object provides a 'view' over a DGStorage backend."""
 
-<<<<<<< HEAD
-    def __init__(
-        self,
-        data: DGStorage | DGData,
-        time_delta: TimeDeltaDG | str | None = None,
-        device: str | torch.device = 'cpu',
-    ) -> None:
-        if isinstance(data, DGData):
-            time_delta = data.time_delta
-            data = DGStorage(data)
-        elif isinstance(data, DGStorage):
-            if time_delta is None:
-                raise RuntimeError(
-                    'Internally tried creating DGraph on existing storage without specifying a time_delta'
-                )
-=======
     def __init__(self, data: DGData, device: str | torch.device = 'cpu') -> None:
         if not isinstance(data, DGData):
             raise TypeError(f'DGraph must be initialized with DGData, got {type(data)}')
 
         if isinstance(data.time_delta, str):
             self._time_delta = TimeDeltaDG(data.time_delta)
->>>>>>> 0f83e78a
         else:
             self._time_delta = data.time_delta
 
-<<<<<<< HEAD
-        if isinstance(time_delta, str):
-            time_delta = TimeDeltaDG(time_delta)
-
-        self._storage = data
-        self._time_delta = time_delta
-=======
         self._storage = DGStorage(data)
->>>>>>> 0f83e78a
         self._device = torch.device(device)
         self._slice = DGSliceTracker()
 
