--- conflicted
+++ resolved
@@ -3,7 +3,7 @@
 import pathlib
 from dataclasses import dataclass
 from functools import cached_property
-from typing import Any, Optional, Set, Tuple
+from typing import Any, Literal, Optional, Set, Tuple
 
 import torch
 from torch import Tensor
@@ -18,31 +18,6 @@
 
     def __init__(
         self,
-<<<<<<< HEAD
-        data: DGStorage | DGData | str | pathlib.Path | pd.DataFrame,
-        time_delta: TimeDeltaDG = TimeDeltaDG('r'),
-        device: str | torch.device = 'cpu',
-        **kwargs: Any,
-    ) -> None:
-        self.time_delta = time_delta
-        if not self.time_delta.is_ordered:
-            if isinstance(data, str) and data.startswith('tgb'):
-                # TODO: Coarsen TGB_TIME_DELTA against self.time_delta. Unless there is
-                # a way to coarsen directly on load (in TGB), then we might as well
-                # allocate our storage up fron and then coarsen it (fall into second branch)
-
-                # I suppose missing key should be raised here if the data is not valid
-                _ = TGB_TIME_DELTAS[data]
-            elif isinstance(data, DGStorage):
-                # TODO: May need to coarsen our pre-allocated storage against self.time_delta.
-                pass
-            else:
-                # TODO:: Nothing allocated yet, using custom dataset. Can't really coarsen
-                # unless there is a natively defined time granularity on the user's data that
-                # we can reference.
-                pass
-
-=======
         data: DGStorage | DGData | str | pathlib.Path | 'pd.DataFrame',  # type: ignore
         time_delta: TimeDeltaDG | str = 'r',
         device: str | torch.device = 'cpu',
@@ -52,7 +27,6 @@
             time_delta = TimeDeltaDG(time_delta)
         if not isinstance(time_delta, TimeDeltaDG):
             raise ValueError(f'Bad time_delta type: {type(time_delta)}')
->>>>>>> de226fb7
         if isinstance(data, DGStorage):
             self._storage = data
         else:
@@ -64,26 +38,30 @@
         self._device = torch.device(device)
         self._slice = DGSliceTracker()
 
-    def discretize(self, time_granularity: TimeDeltaDG | str) -> DGraph:
+    def discretize(
+        self, time_granularity: TimeDeltaDG | str, reduce_op: Literal['first']
+    ) -> DGraph:
         r"""Temporally discretize the time granularity on the graph according to time_granularity.
 
-        If time_granularity is coarser than the graph, we lose information, and aggregate events.
-        If the graph is coarser than time_granularity, we simply re-assign timestamps.
+        Args:
+            time_granularity (TimeDeltaDG | str): The new time granularity which must be coarser than the current time granularity.
+            reduce_op (str): The reduce operation to apply when aggregating events.
+
+        Raises:
+            ValueError: If time_granularity is not coarser than the current time granularity.
 
         Note: Produces a deep-copy of the storage, making this an expensive operation.
         """
-        # TODO: Take in an aggregation function.
         if isinstance(time_granularity, str):
             time_granularity = TimeDeltaDG(time_granularity)
 
         # Note: If we simply return a new storage this will 2x our peak memory since the GC
         # won't be able to clean up the current graph storage while `self` is alive.
 
-        # TODO: Will need a backend method for this (unless we want to maintain this at the DGraph level).
-        # But that seems like a bad idea, since, a big coarsening could signaficantly reduce graph size
-        # so it makes little sense to keep the huge graph in memory (unless there is a clear use case)
-        # reeturn self._storage.discretize(time_granularity)
-        return self  # Temporary
+        # Temporary
+        data = self._storage
+        dg = DGraph(data, time_delta=time_granularity, device=self.device)
+        return dg
 
     def materialize(self, materialize_features: bool = True) -> DGBatch:
         r"""Materialize dense tensors: src, dst, time, and optionally {'node': dynamic_node_feats, node_times, node_ids, 'edge': edge_features}."""
