--- conflicted
+++ resolved
@@ -2,14 +2,22 @@
 
 from collections import defaultdict, deque
 from dataclasses import is_dataclass
-from typing import Any, List, Protocol, Set, runtime_checkable
+from typing import (
+    Any,
+    Deque,
+    Dict,
+    List,
+    Protocol,
+    Set,
+    Tuple,
+    runtime_checkable,
+)
 
 import numpy as np
 import torch
 
 from tgm import DGBatch, DGraph
 from tgm._storage import DGSliceTracker
-from tgm.constants import PADDED_NODE_ID
 
 
 @runtime_checkable
@@ -342,19 +350,8 @@
         self._max_nbrs = max(num_nbrs)
 
         # We need edge_feats_dim to pre-allocate the right shape for self._nbr_feats
-<<<<<<< HEAD
         self._edge_feats_dim = edge_feats_dim
-        self._history = defaultdict(lambda: deque())
-=======
-        self._nbr_nids = torch.full(
-            (num_nodes, self._max_nbrs), PADDED_NODE_ID, dtype=torch.long
-        )
-        self._nbr_times = torch.zeros((num_nodes, self._max_nbrs), dtype=torch.long)
-        self._nbr_feats = torch.zeros((num_nodes, self._max_nbrs, edge_feats_dim))
-
-        # Circular buffer ptr
-        self._nbr_ptr = torch.zeros(num_nodes, dtype=torch.long)
->>>>>>> 119c3c6b
+        self._history: Dict[int, Deque[Any]] = defaultdict(lambda: deque())
 
         self._device = torch.device('cpu')
 
@@ -363,10 +360,7 @@
         return self._num_nbrs
 
     def reset_state(self) -> None:
-        self._nbr_nids.fill_(-1)
-        self._nbr_times.zero_()
-        self._nbr_feats.zero_()
-        self._nbr_ptr.zero_()
+        self._history = defaultdict(lambda: deque())
 
     def __call__(self, dg: DGraph, batch: DGBatch) -> DGBatch:
         # TODO: Consider the case where no edge features exist
@@ -392,18 +386,9 @@
                 seed_nodes = batch.nbr_nids[hop - 1].flatten()  # type: ignore
                 seed_times = batch.nbr_times[hop - 1].flatten()  # type: ignore
 
-<<<<<<< HEAD
-            nbr_nids, nbr_times, nbr_feats, nbr_mask = self._get_recency_neighbors(
+            nbr_nids, nbr_times, nbr_feats = self._get_recency_neighbors(
                 seed_nodes, seed_times, num_nbrs
             )
-=======
-            recency_indices = self._get_recency_indices(seed_nodes, num_nbrs)
-            seed_nodes_ = seed_nodes.unsqueeze(1)
-
-            nbr_nids = self._nbr_nids[seed_nodes_, recency_indices]
-            nbr_times = self._nbr_times[seed_nodes_, recency_indices]
-            nbr_feats = self._nbr_feats[seed_nodes_, recency_indices]
->>>>>>> 119c3c6b
 
             batch.nids.append(seed_nodes)  # type: ignore
             batch.times.append(seed_times)  # type: ignore
@@ -415,13 +400,12 @@
 
     def _get_recency_neighbors(
         self, node_ids: torch.Tensor, query_times: torch.Tensor, k: int
-    ):
+    ) -> Tuple[torch.Tensor, ...]:
         num_nodes = node_ids.size(0)
         device = node_ids.device
         nbr_nids = torch.full((num_nodes, k), -1, dtype=torch.long, device=device)
         nbr_times = torch.zeros((num_nodes, k), dtype=torch.long, device=device)
         nbr_feats = torch.zeros((num_nodes, k, self._edge_feats_dim), device=device)
-        nbr_mask = torch.zeros((num_nodes, k), dtype=torch.bool, device=device)
 
         for i in range(num_nodes):
             nid, qtime = int(node_ids[i]), int(query_times[i])
@@ -438,12 +422,10 @@
                 [x[1] for x in valid], dtype=torch.long, device=device
             )
             nbr_feats[i, -len(valid) :] = torch.stack([x[2] for x in valid])
-            nbr_mask[i, -len(valid) :] = True
-
-        return nbr_nids, nbr_times, nbr_feats, nbr_mask
-
-<<<<<<< HEAD
-    def _update(self, batch):
+
+        return nbr_nids, nbr_times, nbr_feats
+
+    def _update(self, batch: DGBatch) -> None:
         src, dst, time = batch.src.tolist(), batch.dst.tolist(), batch.time.tolist()
         if batch.edge_feats is None:
             edge_feats = torch.zeros(
@@ -451,13 +433,6 @@
             )
         else:
             edge_feats = batch.edge_feats
-=======
-        self._nbr_nids[nodes, ptrs] = nbrs
-        self._nbr_times[nodes, ptrs] = times
-        if batch.edge_feats is not None:
-            edge_feats = torch.cat([batch.edge_feats, batch.edge_feats], dim=0).float()
-            self._nbr_feats[nodes, ptrs] = edge_feats
->>>>>>> 119c3c6b
 
         for s, d, t, f in zip(src, dst, time, edge_feats):
             self._history[s].append((d, t, f.clone()))  # may need to f.clone()
@@ -465,14 +440,6 @@
 
     def _move_queues_to_device_if_needed(self, device: torch.device) -> None:
         if device != self._device:
-<<<<<<< HEAD
-=======
-            self._nbr_nids = self._nbr_nids.to(device)
-            self._nbr_times = self._nbr_times.to(device)
-            self._nbr_feats = self._nbr_feats.to(device)
-            self._nbr_ptr = self._nbr_ptr.to(device)
-
->>>>>>> 119c3c6b
             self._device = device
 
 
