--- conflicted
+++ resolved
@@ -137,15 +137,9 @@
     produces = {'unique_nids', 'global_to_local'}
 
     def __call__(self, dg: DGraph, batch: DGBatch) -> DGBatch:
-        device = dg.device
-
         nids = [batch.src, batch.dst]
         if hasattr(batch, 'neg'):
-<<<<<<< HEAD
-            batch.neg = batch.neg.to(device)
-=======
             batch.neg = batch.neg.to(batch.src.device)
->>>>>>> 6a2bea62
             nids.append(batch.neg)
         if hasattr(batch, 'nbr_nids'):
             for hop in range(len(batch.nbr_nids)):
