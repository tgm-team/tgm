from __future__ import annotations

from collections import defaultdict, deque
from dataclasses import is_dataclass
from typing import Any, List, Protocol, Set, runtime_checkable

import numpy as np
import torch

from tgm import DGBatch, DGraph
from tgm._storage import DGSliceTracker


@runtime_checkable
class DGHook(Protocol):
    r"""The behaviours to be executed on a DGraph before materializing."""

    requires: Set[str]
    produces: Set[str]
    has_state: bool

    def __call__(self, dg: DGraph, batch: DGBatch) -> DGBatch: ...

    def reset_state(self) -> None: ...


class StatelessHook:
    requires: Set[str] = set()
    produces: Set[str] = set()
    has_state: bool = False

    def __call__(self, dg: DGraph, batch: DGBatch) -> DGBatch:
        raise NotImplementedError

    def reset_state(self) -> None:
        pass


class StatefulHook:
    requires: Set[str] = set()
    produces: Set[str] = set()
    has_state: bool = True


class HookManager:
    def __init__(self, dg: DGraph, hooks: List[DGHook]) -> None:
        if not isinstance(hooks, list):
            raise TypeError(f'Invalid hook type: {type(hooks)}')
        bad_hook_names = [type(h).__name__ for h in hooks if not isinstance(h, DGHook)]
        if len(bad_hook_names):
            raise TypeError(
                f'These hooks do not correctly implement the DGHook protocol: {bad_hook_names}, '
                'ensure there is a __call__(self, dg: DGraph, batch: DGBatch) -> DGBatch implemented'
            )

        # Implicitly add dedup hook after all user-defined hooks and before device transfer
        hooks.append(DeduplicationHook())

        if dg.device.type != 'cpu':
            hooks.append(PinMemoryHook())
            hooks.append(DeviceTransferHook(dg.device))

        self.hooks = hooks
        self._validate_hook_dependencies()

    def reset_state(self) -> None:
        for hook in self.hooks:
            hook.reset_state()

    @classmethod
    def from_any(
        cls, dg: DGraph, hook_like: HookManager | DGHook | List[DGHook] | None
    ) -> HookManager:
        if isinstance(hook_like, cls):
            return hook_like
        elif hook_like is None:
            return cls(dg, hooks=[])
        elif isinstance(hook_like, DGHook):
            return cls(dg, hooks=[hook_like])
        elif isinstance(hook_like, list):
            return cls(dg, hooks=hook_like)
        else:
            raise TypeError(f'Invalid hook type: {type(hook_like)}')

    def __call__(self, dg: DGraph) -> DGBatch:
        batch = dg.materialize()
        for hook in self.hooks:
            batch = hook(dg, batch)
        return batch

    def _validate_hook_dependencies(self) -> None:
        produced: Set[str] = set()
        for hook in self.hooks:
            missing = hook.requires - produced
            if missing:
                raise ValueError(
                    f'{hook.__class__.__name__} is missing required fields: {missing}'
                )
            produced |= hook.produces


class PinMemoryHook(StatelessHook):
    r"""Pin all tensors in the DGBatch to page-locked memory for faster async CPU-GPU transfers."""

    def __call__(self, dg: DGraph, batch: DGBatch) -> DGBatch:
        pin_if_needed = (
            lambda x: x.pin_memory() if not x.is_cuda and not x.is_pinned() else x
        )

        _apply_to_tensors_inplace(batch, pin_if_needed)
        return batch


class DeviceTransferHook(StatelessHook):
    r"""Moves all tensors in the DGBatch to the specified device."""

    def __init__(self, device: str | torch.device) -> None:
        self.device = torch.device(device)

    def __call__(self, dg: DGraph, batch: DGBatch) -> DGBatch:
        move_if_needed = (
            lambda x: x.to(device=self.device, non_blocking=True)
            if x.device != self.device
            else x
        )

        _apply_to_tensors_inplace(batch, move_if_needed)
        return batch


class DeduplicationHook(StatelessHook):
    r"""Deduplicate node IDs from batch fields and create index mappings to unique node embeddings.

    Note: Supports batches with or without negative samples and multi-hop neighbors.
    """

    requires: Set[str] = set()
    produces = {'unique_nids', 'global_to_local'}

    def __call__(self, dg: DGraph, batch: DGBatch) -> DGBatch:
        nids = [batch.src, batch.dst]
        if hasattr(batch, 'neg'):
            batch.neg = batch.neg.to(batch.src.device)
            nids.append(batch.neg)
        if hasattr(batch, 'nbr_nids'):
            for hop in range(len(batch.nbr_nids)):
                hop_nids, hop_mask = batch.nbr_nids[hop], batch.nbr_mask[hop].bool()  # type: ignore
                valid_hop_nids = hop_nids[hop_mask].to(batch.src.device)
                nids.append(valid_hop_nids)

        all_nids = torch.cat(nids, dim=0)
        unique_nids = torch.unique(all_nids, sorted=True)

        batch.unique_nids = unique_nids  # type: ignore
        batch.global_to_local = lambda x: torch.searchsorted(unique_nids, x)  # type: ignore

        return batch


class NegativeEdgeSamplerHook(StatelessHook):
    r"""Sample negative edges for dynamic link prediction.

    Args:
        low (int): The minimum node id to sample
        high (int) : The maximum node id to sample
        neg_ratio (float): The ratio of sampled negative destination nodes
            to the number of positive destination nodes (default = 1.0).
    """

    requires: Set[str] = set()
    produces = {'neg', 'neg_time'}

    def __init__(self, low: int, high: int, neg_ratio: float = 1.0) -> None:
        if not 0 < neg_ratio <= 1:
            raise ValueError(f'neg_ratio must be in (0, 1], got: {neg_ratio}')
        if not low < high:
            raise ValueError(f'low ({low}) must be strictly less than high ({high})')
        self.low = low
        self.high = high
        self.neg_ratio = neg_ratio

    # TODO: Historical vs. random
    def __call__(self, dg: DGraph, batch: DGBatch) -> DGBatch:
        size = (round(self.neg_ratio * batch.dst.size(0)),)
        batch.neg = torch.randint(  # type: ignore
            self.low, self.high, size, dtype=torch.long, device=dg.device
        )
<<<<<<< HEAD
        batch.neg = 888 * torch.ones_like(batch.src).to(dg.device)
=======
        batch.neg_time = batch.time.clone()  # type: ignore
>>>>>>> a706f75d
        return batch


class TGBNegativeEdgeSamplerHook(StatelessHook):
    r"""Load data from DGraph using pre-generated TGB negative samples.
    Make sure to perform `dataset.load_val_ns()` or `dataset.load_test_ns()` before using this hook.

    Args:
        neg_sampler (object): The negative sampler object to use for sampling.
        split_mode (str): The split mode to use for sampling, either 'val' or 'test'.

    Raises:
        ValueError: If neg_sampler is not provided.
    """

    requires: Set[str] = set()
    produces = {'neg', 'neg_batch_list', 'neg_time'}

    def __init__(self, neg_sampler: object, split_mode: str) -> None:
        if neg_sampler is None:
            raise ValueError('neg_sampler must be provided')
        if split_mode not in ['val', 'test']:
            raise ValueError(f'split_mode must be "val" or "test", got: {split_mode}')
        if neg_sampler.eval_set[split_mode] is None:  # type: ignore
            raise ValueError(
                f'please run load_{split_mode}_ns() before using this hook'
            )

        self.neg_sampler = neg_sampler
        self.split_mode = split_mode

    def __call__(self, dg: DGraph, batch: DGBatch) -> DGBatch:
        # this might complain if the edge is not found in the negative sampler, which could happen if the user is not using the correct version of dataset
        neg_batch_list = self.neg_sampler.query_batch(  # type: ignore
            np.array([batch.src[0]]) - 1,
            np.array([batch.dst[0]]) - 1,
            np.array([batch.time[0]]),
            split_mode=self.split_mode,
        )
        queries = []
        tensor_batch_list = []
        for neg_batch in neg_batch_list:
            neg_batch = [x + 1 for x in neg_batch]
            queries.append(neg_batch)
            tensor_batch_list.append(
                torch.tensor(neg_batch, dtype=torch.long, device=dg.device)
            )
        unique_neg = np.unique(np.concatenate(queries))
        batch.neg = torch.tensor(unique_neg, dtype=torch.long, device=dg.device)  # type: ignore
        batch.neg_batch_list = tensor_batch_list  # type: ignore

        # This is a heuristic. For our fake (negative) link times,
        # we pick random time stamps within [batch.start_time, batch.end_time].
        # Using random times on the whole graph will likely produce information
        # leakage, making the prediction easier than it should be.

        # Use generator to local constrain rng for reproducibility
        gen = torch.Generator(device=dg.device)
        gen.manual_seed(0)
        batch.neg_time = torch.randint(  # type: ignore
            int(batch.time.min().item()),
            int(batch.time.max().item()) + 1,
            (batch.neg.size(0),),  # type: ignore
            device=dg.device,
            generator=gen,
        )
        return batch


class NeighborSamplerHook(StatelessHook):
    r"""Load data from DGraph using a memory based sampling function.

    Args:
        num_nbrs (List[int]): Number of neighbors to sample at each hop (-1 to keep all)

    Raises:
        ValueError: If the num_nbrs list is empty.
    """

    requires: Set[str] = set()
    produces = {'nids', 'nbr_nids', 'nbr_times', 'nbr_feats', 'nbr_mask'}

    def __init__(self, num_nbrs: List[int]) -> None:
        if not len(num_nbrs):
            raise ValueError('num_nbrs must be non-empty')
        if not all([isinstance(x, int) and (x == -1 or x > 0) for x in num_nbrs]):
            raise ValueError('Each value in num_nbrs must be a positive integer or -1')
        self._num_nbrs = num_nbrs

    @property
    def num_nbrs(self) -> List[int]:
        return self._num_nbrs

    def __call__(self, dg: DGraph, batch: DGBatch) -> DGBatch:
        device = dg.device

        batch.nids, batch.times = [], []  # type: ignore
        batch.nbr_nids, batch.nbr_times = [], []  # type: ignore
        batch.nbr_feats, batch.nbr_mask = [], []  # type: ignore

        for hop, num_nbrs in enumerate(self.num_nbrs):
            if hop == 0:
                seed = [batch.src, batch.dst]
                times = [batch.time.repeat(2)]  # Real link times
                if hasattr(batch, 'neg'):
                    batch.neg = batch.neg.to(device)
                    seed.append(batch.neg)
                    times.append(batch.neg_time)  # type: ignore

                seed_nodes = torch.cat(seed)
                seed_times = torch.cat(times)
            else:
                mask = batch.nbr_mask[hop - 1].bool()  # type: ignore
                seed_nodes = batch.nbr_nids[hop - 1][mask].flatten()  # type: ignore
                seed_times = batch.nbr_times[hop - 1][mask].flatten()  # type: ignore

            # TODO: Storage needs to use the right device

            # We slice on batch.start_time so that we only consider neighbor events
            # that occurred strictly before this batch
            nbr_nids, nbr_times, nbr_feats, nbr_mask = dg._storage.get_nbrs(
                seed_nodes,
                num_nbrs=num_nbrs,
                slice=DGSliceTracker(end_time=int(batch.time.min())),
            )

            batch.nids.append(seed_nodes)  # type: ignore
            batch.times.append(seed_times)  # type: ignore
            batch.nbr_nids.append(nbr_nids)  # type: ignore
            batch.nbr_times.append(nbr_times)  # type: ignore
            batch.nbr_feats.append(nbr_feats)  # type: ignore
            batch.nbr_mask.append(nbr_mask)  # type: ignore

        return batch


class RecencyNeighborHook(StatefulHook):
    requires: Set[str] = set()
    produces = {'nids', 'nbr_nids', 'times', 'nbr_times', 'nbr_feats', 'nbr_mask'}

    r"""Load neighbors from DGraph using a recency sampling. Each node maintains a fixed number of recent neighbors.

    Args:
        num_nodes (int): Total number of nodes to track.
        num_nbrs (List[int]): Number of neighbors to sample at each hop (max neighbors to keep).
        edge_feats_dim (int): Edge feature dimension on the dynamic graph.

    Raises:
        ValueError: If the num_nbrs list is empty.
    """

    def __init__(
        self, num_nodes: int, num_nbrs: List[int], edge_feats_dim: int
    ) -> None:
        if not len(num_nbrs):
            raise ValueError('num_nbrs must be non-empty')
        if not all([isinstance(x, int) and (x > 0) for x in num_nbrs]):
            raise ValueError('Each value in num_nbrs must be a positive integer')

        self._num_nbrs = num_nbrs
        self._max_nbrs = max(num_nbrs)

        # We need edge_feats_dim to pre-allocate the right shape for self._nbr_feats
        self._edge_feats_dim = edge_feats_dim
        self._history = defaultdict(lambda: deque())

        self._device = torch.device('cpu')

    @property
    def num_nbrs(self) -> List[int]:
        return self._num_nbrs

    def reset_state(self) -> None:
        self._nbr_nids.fill_(-1)
        self._nbr_times.zero_()
        self._nbr_mask.zero_()
        self._nbr_feats.zero_()
        self._nbr_ptr.zero_()

    def __call__(self, dg: DGraph, batch: DGBatch) -> DGBatch:
        # TODO: Consider the case where no edge features exist
        device = dg.device
        self._move_queues_to_device_if_needed(device)  # No-op after first batch
        self._update(batch)

        batch.nids, batch.times = [], []  # type: ignore
        batch.nbr_nids, batch.nbr_times = [], []  # type: ignore
        batch.nbr_feats, batch.nbr_mask = [], []  # type: ignore

        for hop, num_nbrs in enumerate(self.num_nbrs):
            if hop == 0:
                seed = [batch.src, batch.dst]
                times = [batch.time.repeat(2)]  # Real link times
                if hasattr(batch, 'neg'):
                    batch.neg = batch.neg.to(device)
                    seed.append(batch.neg)
                    times.append(batch.neg_time)  # type: ignore

<<<<<<< HEAD
                    # This is a heuristic. For our fake (negative) link times,
                    # we pick random time stamps within [batch.start_time, batch.end_time].
                    # Using random times on the whole graph will likely produce information
                    # leakage, making the prediction easier than it should be.
                    fake_times = batch.time.repeat(len(batch.neg))
                    times.append(fake_times)
=======
>>>>>>> a706f75d
                seed_nodes = torch.cat(seed)
                seed_times = torch.cat(times)
            else:
                # mask = batch.nbr_mask[hop - 1].bool()
                seed_nodes = batch.nbr_nids[hop - 1].flatten()
                seed_times = batch.nbr_times[hop - 1].flatten()

            nbr_nids, nbr_times, nbr_feats, nbr_mask = self._get_recency_neighbors(
                seed_nodes, seed_times, num_nbrs
            )

            batch.nids.append(seed_nodes)  # type: ignore
            batch.times.append(seed_times)  # type: ignore
            batch.nbr_nids.append(nbr_nids)  # type: ignore
            batch.nbr_times.append(nbr_times)  # type: ignore
            batch.nbr_feats.append(nbr_feats)  # type: ignore
            batch.nbr_mask.append(nbr_mask)  # type: ignore

        return batch

    def _get_recency_neighbors(
        self, node_ids: torch.Tensor, query_times: torch.Tensor, k: int
    ):
        num_nodes = node_ids.size(0)
        device = node_ids.device
        nbr_nids = torch.zeros((num_nodes, k), dtype=torch.long, device=device)
        nbr_times = torch.zeros((num_nodes, k), dtype=torch.long, device=device)
        nbr_feats = torch.zeros((num_nodes, k, self._edge_feats_dim), device=device)
        nbr_mask = torch.zeros((num_nodes, k), dtype=torch.bool, device=device)

        for i in range(num_nodes):
            nid, qtime = int(node_ids[i]), int(query_times[i])
            history = self._history[nid]
            valid = [(nbr, t, f) for (nbr, t, f) in history if t < qtime]
            if not valid:
                continue
            valid = valid[-k:]  # most recent k

            nbr_nids[i, -len(valid) :] = torch.tensor(
                [x[0] for x in valid], dtype=torch.long, device=device
            )
            nbr_times[i, -len(valid) :] = torch.tensor(
                [x[1] for x in valid], dtype=torch.long, device=device
            )
            nbr_feats[i, -len(valid) :] = torch.stack([x[2] for x in valid])
            nbr_mask[i, -len(valid) :] = True

        return nbr_nids, nbr_times, nbr_feats, nbr_mask

    def _update(self, batch):
        src, dst, time = batch.src.tolist(), batch.dst.tolist(), batch.time.tolist()
        if batch.edge_feats is None:
            edge_feats = torch.zeros(
                (len(src), self._edge_feats_dim), device=self._device
            )
        else:
            edge_feats = batch.edge_feats

        for s, d, t, f in zip(src, dst, time, edge_feats):
            self._history[s].append((d, t, f.clone()))  # may need to f.clone()
            self._history[d].append((s, t, f.clone()))  # undirected

    def _move_queues_to_device_if_needed(self, device: torch.device) -> None:
        if device != self._device:
            self._device = device


def _apply_to_tensors_inplace(obj: Any, fn: Any) -> Any:
    if torch.is_tensor(obj):
        return fn(obj)
    elif is_dataclass(obj):
        for k, v in vars(obj).items():
            setattr(obj, k, _apply_to_tensors_inplace(v, fn))
        return obj
    elif isinstance(obj, list):
        for i in range(len(obj)):
            obj[i] = _apply_to_tensors_inplace(obj[i], fn)
        return obj
    elif isinstance(obj, tuple):
        # Tuples are immutable, so return a new tuple
        return tuple(_apply_to_tensors_inplace(x, fn) for x in obj)
    elif isinstance(obj, dict):
        for k in obj:
            obj[k] = _apply_to_tensors_inplace(obj[k], fn)
        return obj
    else:
        return obj<|MERGE_RESOLUTION|>--- conflicted
+++ resolved
@@ -185,11 +185,8 @@
         batch.neg = torch.randint(  # type: ignore
             self.low, self.high, size, dtype=torch.long, device=dg.device
         )
-<<<<<<< HEAD
         batch.neg = 888 * torch.ones_like(batch.src).to(dg.device)
-=======
         batch.neg_time = batch.time.clone()  # type: ignore
->>>>>>> a706f75d
         return batch
 
 
@@ -386,17 +383,8 @@
                 if hasattr(batch, 'neg'):
                     batch.neg = batch.neg.to(device)
                     seed.append(batch.neg)
-                    times.append(batch.neg_time)  # type: ignore
-
-<<<<<<< HEAD
-                    # This is a heuristic. For our fake (negative) link times,
-                    # we pick random time stamps within [batch.start_time, batch.end_time].
-                    # Using random times on the whole graph will likely produce information
-                    # leakage, making the prediction easier than it should be.
-                    fake_times = batch.time.repeat(len(batch.neg))
+                    fake_times = batch.time.repeat(len(batch.neg))  # type: ignore
                     times.append(fake_times)
-=======
->>>>>>> a706f75d
                 seed_nodes = torch.cat(seed)
                 seed_times = torch.cat(times)
             else:
