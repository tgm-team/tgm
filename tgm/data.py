from __future__ import annotations

import csv
import pathlib
import warnings
from dataclasses import dataclass
from typing import Any, List

import numpy as np
import torch
from torch import Tensor

from tgm.timedelta import TGB_TIME_DELTAS, TimeDeltaDG


@dataclass
class DGData:
    r"""Bundles dynamic graph data to be forwarded to DGStorage."""

    timestamps: Tensor  # [num_events]

    edge_event_idx: Tensor  # [num_edge_events]
    edge_index: Tensor  # [num_edge_events, 2]
    edge_feats: Tensor | None = None  # [num_edge_events, D_edge]

    node_event_idx: Tensor | None = None  # [num_node_events]
    node_ids: Tensor | None = None  # [num_node_events]
    dynamic_node_feats: Tensor | None = None  # [num_node_events, D_node_dynamic]

    static_node_feats: Tensor | None = None  # [num_nodes, D_node_static]

    def __post_init__(self) -> None:
        # Validate edge index
        if not isinstance(self.edge_index, Tensor):
            raise TypeError('edge_index must be a Tensor')
        if self.edge_index.ndim != 2 or self.edge_index.shape[1] != 2:
            raise ValueError('edge_index must have shape [num_edges, 2]')

        num_edges = self.edge_index.shape[0]
        if num_edges == 0:
            raise ValueError('empty graphs not supported')

        # Validate edge event idx
        if not isinstance(self.edge_event_idx, Tensor):
            raise TypeError('edge_event_idx must be a Tensor')
        if self.edge_event_idx.ndim != 1 or self.edge_event_idx.shape[0] != num_edges:
            raise ValueError('edge_event_idx must have shape [num_edges]')

        # Validate edge features
        if self.edge_feats is not None:
            if not isinstance(self.edge_feats, Tensor):
                raise TypeError('edge_feats must be a Tensor')
            if self.edge_feats.ndim != 2 or self.edge_feats.shape[0] != num_edges:
                raise ValueError('edge_feats must have shape [num_edges, D_edge]')

        # Validate node event idx
        num_node_events = 0
        if self.node_event_idx is not None:
            if not isinstance(self.node_event_idx, Tensor):
                raise TypeError('node_event_idx must be a Tensor')
            if self.node_event_idx.ndim != 1:
                raise ValueError('node_event_idx must have shape [num_node_events]')
            num_node_events = self.node_event_idx.shape[0]

            # Validate node ids
            if not isinstance(self.node_ids, Tensor):
                raise TypeError('node_ids must be a Tensor')
            if self.node_ids.ndim != 1 or self.node_ids.shape[0] != num_node_events:
                raise ValueError('node_ids must have shape [num_node_events]')

            # Validate dynamic node features (could be None)
            if self.dynamic_node_feats is not None:
                if not isinstance(self.dynamic_node_feats, Tensor):
                    raise TypeError('dynamic_node_feats must be a Tensor')
                if (
                    self.dynamic_node_feats.ndim != 2
                    or self.dynamic_node_feats.shape[0] != num_node_events
                ):
                    raise ValueError(
                        'dynamic_node_feats must have shape [num_node_events, D_node_dynamic]'
                    )
        else:
            if self.node_ids is not None:
                raise ValueError('must specify node_event_idx if using node_ids')
            if self.dynamic_node_feats is not None:
                raise ValueError(
                    'must specify node_event_idx if using dynamic_node_feats'
                )

        # Validate static node features
        num_nodes = torch.max(self.edge_index).item() + 1  # 0-indexed
        if self.node_ids is not None:
            num_nodes = max(num_nodes, torch.max(self.node_ids).item() + 1)  # 0-indexed

        if self.static_node_feats is not None:
            if not isinstance(self.static_node_feats, Tensor):
                raise TypeError('static_node_feats must be a Tensor')
            if (
                self.static_node_feats.ndim != 2
                or self.static_node_feats.shape[0] != num_nodes
            ):
                raise ValueError(
                    'static_node_feats must have shape [num_nodes, D_node_static]'
                )

        # Validate timestamps
        if not isinstance(self.timestamps, Tensor):
            raise TypeError('timestamps must be a Tensor')
        if (
            self.timestamps.ndim != 1
            or self.timestamps.shape[0] != num_edges + num_node_events
        ):
            raise ValueError('timestamps must have shape [num_edges + num_node_events]')
        if not torch.all(self.timestamps >= 0):
            raise ValueError('timestamps must be non-negative integers')

        # Sort if necessary
        if not torch.all(torch.diff(self.timestamps) >= 0):
            warnings.warn('received non-chronological events, sorting by time')

            # Sort timestamps
            sort_idx = torch.argsort(self.timestamps)
            inverse_sort_idx = torch.empty_like(sort_idx)
            inverse_sort_idx[sort_idx] = torch.arange(len(sort_idx))
            self.timestamps = self.timestamps[sort_idx]

            # Update global event indices
            self.edge_event_idx = inverse_sort_idx[self.edge_event_idx]
            if self.node_event_idx is not None:
                self.node_event_idx = inverse_sort_idx[self.node_event_idx]

            # Reorder edge-specific data
            edge_order = torch.argsort(self.edge_event_idx)
            self.edge_index = self.edge_index[edge_order]
            if self.edge_feats is not None:
                self.edge_feats = self.edge_feats[edge_order]

            # Reorder node-specific data
            if self.node_event_idx is not None:
                node_order = torch.argsort(self.node_event_idx)
                self.node_ids = self.node_ids[node_order]  # type: ignore
                if self.dynamic_node_feats is not None:
                    self.dynamic_node_feats = self.dynamic_node_feats[node_order]

    @classmethod
    def from_raw(
        cls,
        edge_timestamps: Tensor,
        edge_index: Tensor,
        edge_feats: Tensor | None = None,
        node_timestamps: Tensor | None = None,
        node_ids: Tensor | None = None,
        dynamic_node_feats: Tensor | None = None,
        static_node_feats: Tensor | None = None,
    ) -> DGData:
        # Build unified event timeline
        timestamps = edge_timestamps
        event_types = torch.zeros_like(edge_timestamps)
        if node_timestamps is not None:
            timestamps = torch.cat([timestamps, node_timestamps])
            event_types = torch.cat([event_types, torch.ones_like(node_timestamps)])

        # Compute event masks
        edge_event_idx = (event_types == 0).nonzero(as_tuple=True)[0]
        node_event_idx = (
            (event_types == 1).nonzero(as_tuple=True)[0]
            if node_timestamps is not None
            else None
        )

        return cls(
            timestamps=timestamps,
            edge_event_idx=edge_event_idx,
            edge_index=edge_index,
            edge_feats=edge_feats,
            node_event_idx=node_event_idx,
            node_ids=node_ids,
            dynamic_node_feats=dynamic_node_feats,
            static_node_feats=static_node_feats,
        )

    @classmethod
    def from_csv(
        cls,
        edge_file_path: str | pathlib.Path,
        edge_src_col: str,
        edge_dst_col: str,
        edge_time_col: str,
        edge_feats_col: List[str] | None = None,
        node_file_path: str | pathlib.Path | None = None,
        node_id_col: str | None = None,
        node_time_col: str | None = None,
        dynamic_node_feats_col: List[str] | None = None,
        static_node_feats_file_path: str | pathlib.Path | None = None,
        static_node_feats_col: List[str] | None = None,
    ) -> DGData:
        def _read_csv(fp: str | pathlib.Path) -> List[dict]:
            # Assumes the whole things fits in memory
            fp = str(fp) if isinstance(fp, pathlib.Path) else fp
            with open(fp, newline='') as f:
                return list(csv.DictReader(f))

        # Read in edge data
        edge_reader = _read_csv(edge_file_path)
        num_edges = len(edge_reader)

        edge_index = torch.empty((num_edges, 2), dtype=torch.long)
        timestamps = torch.empty(num_edges, dtype=torch.long)
        edge_feats = None
        if edge_feats_col is not None:
            edge_feats = torch.empty((num_edges, len(edge_feats_col)))

        for i, row in enumerate(edge_reader):
            edge_index[i, 0] = int(row[edge_src_col])
            edge_index[i, 1] = int(row[edge_dst_col])
            timestamps[i] = int(row[edge_time_col])
            if edge_feats_col is not None:
                for j, col in enumerate(edge_feats_col):
                    edge_feats[i, j] = float(row[col])  # type: ignore

        # Read in dynamic node data
        node_timestamps, node_ids, dynamic_node_feats = None, None, None
        if node_file_path is not None:
            if node_id_col is None or node_time_col is None:
                raise ValueError(
                    'specified node_file_path without specifying node_id_col and node_time_col'
                )
            node_reader = _read_csv(node_file_path)
            num_node_events = len(node_reader)

            node_timestamps = torch.empty(num_node_events, dtype=torch.long)
            node_ids = torch.empty(num_node_events, dtype=torch.long)
            if dynamic_node_feats_col is not None:
                dynamic_node_feats = torch.empty(
                    (num_node_events, len(dynamic_node_feats_col))
                )

            for i, row in enumerate(node_reader):
                node_timestamps[i] = int(row[node_time_col])
                node_ids[i] = int(row[node_id_col])
                if dynamic_node_feats_col is not None:
                    for j, col in enumerate(dynamic_node_feats_col):
                        dynamic_node_feats[i, j] = float(row[col])  # type: ignore

        # Read in static node data
        static_node_feats = None
        if static_node_feats_file_path is not None:
            if static_node_feats_col is None:
                raise ValueError(
                    'specified static_node_feats_file_path without specifying static_node_feats_col'
                )
            static_node_feats_reader = _read_csv(static_node_feats_file_path)
            num_nodes = len(static_node_feats_reader)
            static_node_feats = torch.empty((num_nodes, len(static_node_feats_col)))
            for i, row in enumerate(static_node_feats_reader):
                for j, col in enumerate(static_node_feats_col):
                    static_node_feats[i, j] = float(row[col])

        return cls.from_raw(
            edge_timestamps=timestamps,
            edge_index=edge_index,
            edge_feats=edge_feats,
            node_timestamps=node_timestamps,
            node_ids=node_ids,
            dynamic_node_feats=dynamic_node_feats,
            static_node_feats=static_node_feats,
        )

    @classmethod
    def from_pandas(
        cls,
        edge_df: 'pandas.DataFrame',  # type: ignore
        edge_src_col: str,
        edge_dst_col: str,
        edge_time_col: str,
        edge_feats_col: List[str] | None = None,
        node_df: 'pandas.DataFrame' | None = None,  # type: ignore
        node_id_col: str | None = None,
        node_time_col: str | None = None,
        dynamic_node_feats_col: List[str] | None = None,
        static_node_feats_df: 'pandas.DataFrame' | None = None,  # type: ignore
        static_node_feats_col: List[str] | None = None,
    ) -> DGData:
        def _check_pandas_import(min_version_number: str | None = None) -> None:
            try:
                import pandas

                user_pandas_version = pandas.__version__
            except ImportError:
                user_pandas_version = None

            err_msg = 'User requires pandas '
            if min_version_number is not None:
                err_msg += f'>={min_version_number} '
            err_msg += 'to initialize a DGraph a dataframe'

            if user_pandas_version is None:
                raise ImportError(err_msg)
            elif (
                min_version_number is not None
                and user_pandas_version < min_version_number
            ):
                err_msg += (
                    f', found pandas=={user_pandas_version} < {min_version_number}'
                )
                raise ImportError(err_msg)

        _check_pandas_import()

        # Read in edge data
        edge_index = torch.from_numpy(
            edge_df[[edge_src_col, edge_dst_col]].to_numpy()
        ).long()
        edge_timestamps = torch.from_numpy(edge_df[edge_time_col].to_numpy()).long()
        edge_feats = None
        if edge_feats_col is not None:
            edge_feats = torch.Tensor(edge_df[edge_feats_col].tolist())

        # Read in dynamic node data
        node_timestamps, node_ids, dynamic_node_feats = None, None, None
        if node_df is not None:
            if node_id_col is None or node_time_col is None:
                raise ValueError(
                    'specified node_df without specifying node_id_col and node_time_col'
                )
            node_timestamps = torch.from_numpy(node_df[node_time_col].to_numpy()).long()
            node_ids = torch.from_numpy(node_df[node_id_col].to_numpy()).long()
            if dynamic_node_feats_col is not None:
                dynamic_node_feats = torch.Tensor(
                    node_df[dynamic_node_feats_col].tolist()
                )

        # Read in static node data
        static_node_feats = None
        if static_node_feats_df is not None:
            if static_node_feats_col is None:
                raise ValueError(
                    'specified static_node_feats_df without specifying static_node_feats_col'
                )
            static_node_feats = torch.Tensor(
                static_node_feats_df[static_node_feats_col].tolist()
            )

        return cls.from_raw(
            edge_timestamps=edge_timestamps,
            edge_index=edge_index,
            edge_feats=edge_feats,
            node_timestamps=node_timestamps,
            node_ids=node_ids,
            dynamic_node_feats=dynamic_node_feats,
            static_node_feats=static_node_feats,
        )

    @classmethod
    def from_tgb(
        cls,
        name: str,
        split: str = 'all',
        time_delta: TimeDeltaDG | None = None,
        **kwargs: Any,
    ) -> DGData:
        def _check_tgb_import() -> tuple['LinkPropPredDataset', 'NodePropPredDataset']:  # type: ignore
            try:
                from tgb.linkproppred.dataset import LinkPropPredDataset
                from tgb.nodeproppred.dataset import NodePropPredDataset

                return LinkPropPredDataset, NodePropPredDataset
            except ImportError:
                err_msg = 'User requires tgb to initialize a DGraph from a tgb dataset '
                raise ImportError(err_msg)

        LinkPropPredDataset, NodePropPredDataset = _check_tgb_import()

        if name.startswith('tgbl-'):
            dataset = LinkPropPredDataset(name=name, **kwargs)  # type: ignore
        elif name.startswith('tgbn-'):
            dataset = NodePropPredDataset(name=name, **kwargs)  # type: ignore
        else:
            raise ValueError(f'Unknown dataset: {name}')
        data = dataset.full_data

        split_masks = {
            'train': dataset.train_mask,
            'val': dataset.val_mask,
            'test': dataset.test_mask,
        }

        if split == 'all':
            mask = slice(None)  # selects everything
        elif split in split_masks:
            mask = split_masks[split]
        else:
            raise ValueError(f'Unknown split: {split}')

        src = data['sources'][mask]
        dst = data['destinations'][mask]
        edge_index = torch.from_numpy(np.stack([src, dst], axis=1)).long()
        timestamps = torch.from_numpy(data['timestamps'][mask]).long()
        if data['edge_feat'] is None:
            edge_feats = None
        else:
            edge_feats = torch.from_numpy(data['edge_feat'][mask])

        node_timestamps, node_ids, dynamic_node_feats = None, None, None
        if name.startswith('tgbn-'):
            if 'node_label_dict' in data:
                node_label_dict = {
                    t: v
                    for t, v in data['node_label_dict'].items()
                    if timestamps[0] <= t < timestamps[-1]
                }
            else:
                raise ValueError('please update your tgb package or install by source')

            if len(node_label_dict):
                # Node events could be missing from the current data split (e.g. validation)
                num_node_events = 0
                node_label_dim = 0
                for t in node_label_dict:
                    for node_id, label in node_label_dict[t].items():
                        num_node_events += 1
                        node_label_dim = label.shape[0]

                temp_node_timestamps = np.zeros(num_node_events, dtype=np.int64)
                temp_node_ids = np.zeros(num_node_events, dtype=np.int64)
                temp_dynamic_node_feats = np.zeros(
                    (num_node_events, node_label_dim), dtype=np.float32
                )
                idx = 0
                for t in node_label_dict:
                    for node_id, label in node_label_dict[t].items():
                        temp_node_timestamps[idx] = t
                        temp_node_ids[idx] = node_id
                        temp_dynamic_node_feats[idx] = label
                        idx += 1
                node_timestamps = torch.from_numpy(temp_node_timestamps).long()
                node_ids = torch.from_numpy(temp_node_ids).long()
                dynamic_node_feats = torch.from_numpy(temp_dynamic_node_feats).float()

        # Read static node features if they exist
        static_node_feats = None
        if dataset.node_feat is not None:
            static_node_feats = torch.from_numpy(dataset.node_feat)

        # Remap timestamps if a custom non-ordered time delta was supplied
        if time_delta is not None and not time_delta.is_ordered:
            tgb_time_delta = TGB_TIME_DELTAS[name]

            if time_delta.is_coarser_than(tgb_time_delta):
                raise ValueError(
                    f"Tried to use a time_delta ({time_delta}) which is coarser than the TGB native time granularity ({tgb_time_delta}). This is undefined behaviour, either pick a finer time granularity or use an ordered time_delta ('r')"
                )

            # TODO: int conversion may need some thought
            time_factor = int(tgb_time_delta.convert(time_delta))
<<<<<<< HEAD

            # Note: timestamps (and edge list) share memory with the underlying TGB object
            # due to the .from_numpy() construction. This is an optimization that is valid
            # since the tgb arrays are discarded afterwards anyway. Warning that this timestamps
            # remapping modifies the associated array.
=======
>>>>>>> 37f63ba2
            timestamps *= time_factor
            if node_timestamps is not None:
                node_timestamps *= time_factor

        return cls.from_raw(
            edge_timestamps=timestamps,
            edge_index=edge_index,
            edge_feats=edge_feats,
            node_timestamps=node_timestamps,
            node_ids=node_ids,
            dynamic_node_feats=dynamic_node_feats,
            static_node_feats=static_node_feats,
        )

    @classmethod
    def from_any(
        cls,
        data: str | pathlib.Path | 'pandas.DataFrame',  # type: ignore
        time_delta: TimeDeltaDG | None = None,
        **kwargs: Any,
    ) -> DGData:
        if isinstance(data, (str, pathlib.Path)):
            data_str = str(data)
            if data_str.startswith('tgbl-') or data_str.startswith('tgbn-'):
                return cls.from_tgb(name=data_str, time_delta=time_delta, **kwargs)
            if data_str.endswith('.csv'):
                return cls.from_csv(data, **kwargs)
            raise ValueError(
                f'Unsupported file format or dataset identifier: {data_str}'
            )
        else:
            return cls.from_pandas(data, **kwargs)<|MERGE_RESOLUTION|>--- conflicted
+++ resolved
@@ -451,16 +451,7 @@
                     f"Tried to use a time_delta ({time_delta}) which is coarser than the TGB native time granularity ({tgb_time_delta}). This is undefined behaviour, either pick a finer time granularity or use an ordered time_delta ('r')"
                 )
 
-            # TODO: int conversion may need some thought
             time_factor = int(tgb_time_delta.convert(time_delta))
-<<<<<<< HEAD
-
-            # Note: timestamps (and edge list) share memory with the underlying TGB object
-            # due to the .from_numpy() construction. This is an optimization that is valid
-            # since the tgb arrays are discarded afterwards anyway. Warning that this timestamps
-            # remapping modifies the associated array.
-=======
->>>>>>> 37f63ba2
             timestamps *= time_factor
             if node_timestamps is not None:
                 node_timestamps *= time_factor
