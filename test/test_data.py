--- conflicted
+++ resolved
@@ -616,7 +616,6 @@
         assert data.static_node_feats is None
 
 
-<<<<<<< HEAD
 @pytest.mark.parametrize(
     'split,expected_indices',
     [
@@ -682,7 +681,8 @@
         assert node_ids_list[i] == list(node_label_dict[i].keys())[0]
         assert node_feats_list[i] == node_label_dict[idx][idx].tolist()
     mock_dataset_cls.assert_called_once_with(name='tgbn-trade')
-=======
+
+
 def test_from_any():
     data = 'tgbl-mock'
     with patch.object(DGData, 'from_tgb') as mock_tgb:
@@ -700,5 +700,4 @@
         mock_pandas.assert_called_once_with(data)
 
     with pytest.raises(ValueError):
-        _ = DGData.from_any('foo')
->>>>>>> 16913cf3
+        _ = DGData.from_any('foo')