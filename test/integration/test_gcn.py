import pytest


@pytest.mark.integration
@pytest.mark.parametrize('dataset', ['tgbl-wiki'])
@pytest.mark.slurm(
    resources=[
        '--partition=main',
        '--cpus-per-task=2',
        '--mem=8G',
        '--time=0:10:00',
        '--gres=gpu:a100l:1',
    ]
)
def test_gcn_linkprop_pred(slurm_job_runner, dataset):
    cmd = f"""
python "$ROOT_DIR/examples/linkproppred/TGB/gcn.py" \
    --dataset {dataset} \
    --device cuda \
    --epochs 15
    """
    state = slurm_job_runner(cmd)
    assert state == 'COMPLETED'


@pytest.mark.integration
@pytest.mark.parametrize('dataset', ['tgbn-trade'])
@pytest.mark.slurm(
    resources=[
        '--partition=main',
        '--cpus-per-task=2',
        '--mem=8G',
<<<<<<< HEAD
        '--time=0:30:00',
=======
        '--time=0:10:00',
>>>>>>> 5b135d79
        '--gres=gpu:a100l:1',
    ]
)
def test_gcn_nodeprop_pred(slurm_job_runner, dataset):
    cmd = f"""
python "$ROOT_DIR/examples/nodeproppred/gcn.py" \
    --dataset {dataset} \
    --device cuda \
<<<<<<< HEAD
    --epochs 15
=======
    --epochs 50
>>>>>>> 5b135d79
    """
    state = slurm_job_runner(cmd)
    assert state == 'COMPLETED'<|MERGE_RESOLUTION|>--- conflicted
+++ resolved
@@ -30,11 +30,7 @@
         '--partition=main',
         '--cpus-per-task=2',
         '--mem=8G',
-<<<<<<< HEAD
-        '--time=0:30:00',
-=======
         '--time=0:10:00',
->>>>>>> 5b135d79
         '--gres=gpu:a100l:1',
     ]
 )
@@ -43,11 +39,7 @@
 python "$ROOT_DIR/examples/nodeproppred/gcn.py" \
     --dataset {dataset} \
     --device cuda \
-<<<<<<< HEAD
-    --epochs 15
-=======
     --epochs 50
->>>>>>> 5b135d79
     """
     state = slurm_job_runner(cmd)
     assert state == 'COMPLETED'