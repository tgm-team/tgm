import random

import pytest
import torch

from tgm._storage import (
    DGSliceTracker,
    DGStorageBackends,
    get_dg_storage_backend,
    set_dg_storage_backend,
)
from tgm._storage.backends import DGStorageArrayBackend
from tgm.data import DGData
from tgm.timedelta import TimeDeltaDG


@pytest.fixture(autouse=True)
def seed():
    random.seed(1337)


@pytest.fixture(params=DGStorageBackends.values())
def DGStorageImpl(request):
    return request.param


@pytest.fixture
def edge_only_data():
    edge_index = torch.LongTensor([[2, 2], [2, 4], [6, 8]])
    edge_timestamps = torch.LongTensor([1, 5, 10])
    return DGData.from_raw(edge_timestamps, edge_index)


@pytest.fixture
def edge_only_data_with_features():
    edge_index = torch.LongTensor([[2, 2], [2, 4], [6, 8]])
    edge_timestamps = torch.LongTensor([1, 5, 10])
    edge_feats = torch.rand(3, 5)
    return DGData.from_raw(edge_timestamps, edge_index, edge_feats)


@pytest.fixture
def data_with_features():
    edge_index = torch.LongTensor([[2, 2], [2, 4], [1, 8]])
    edge_timestamps = torch.LongTensor([1, 5, 20])
    edge_feats = torch.rand(3, 5)
    node_timestamps = torch.LongTensor([1, 5, 10])
    node_ids = torch.LongTensor([2, 4, 6])
    dynamic_node_feats = torch.rand(3, 5)
    static_node_feats = torch.rand(9, 11)
    return DGData.from_raw(
        edge_timestamps,
        edge_index,
        edge_feats,
        node_timestamps,
        node_ids,
        dynamic_node_feats,
        static_node_feats,
    )


<<<<<<< HEAD
@pytest.mark.skip('TODO')
=======
>>>>>>> dbc18268
def test_discretize_reduce_op_first(DGStorageImpl):
    edge_index = torch.LongTensor([[1, 2], [1, 2], [2, 3], [1, 2], [4, 5]])
    edge_timestamps = torch.LongTensor([1, 2, 3, 63, 65])
    edge_feats = torch.rand(5, 5)
    static_node_feats = torch.rand(6, 11)
    data = DGData.from_raw(
        edge_timestamps,
        edge_index,
        edge_feats,
        static_node_feats=static_node_feats,
    )
    storage = DGStorageImpl(data)
<<<<<<< HEAD
    coarse_storage = storage.discretize(
        old_time_granularity='m', new_time_granularity='h', reduce_op='first'
    )


@pytest.mark.skip('TODO')
def test_discretize_with_node_events_reduce_op_first(DGStorageImpl):
    # 1-2, 1-2, 2-3, 1-2 4-5
    # 1     2    3    63 65

    # 6  6 7        6 6 7
    # 10 20 30      70 80 90
=======
    old_granularity = TimeDeltaDG('m')
    new_granularity = TimeDeltaDG('h')
    coarse_storage = storage.discretize(
        old_granularity, new_granularity, reduce_op='first'
    )
    full_slice = DGSliceTracker()
    assert coarse_storage.get_start_time(full_slice) == 0
    assert coarse_storage.get_end_time(full_slice) == 1
    assert coarse_storage.get_num_timestamps(full_slice) == 2
    assert coarse_storage.get_num_events(full_slice) == 4
    assert coarse_storage.get_nodes(full_slice) == storage.get_nodes(full_slice)
    torch.testing.assert_close(
        coarse_storage.get_static_node_feats(), storage.get_static_node_feats()
    )
    assert coarse_storage.get_dynamic_node_feats(full_slice) is None

    exp_src = torch.LongTensor([1, 2, 1, 4])
    exp_dst = torch.LongTensor([2, 3, 2, 5])
    exp_time = torch.LongTensor([0, 0, 1, 1])
    exp_edges = (exp_src, exp_dst, exp_time)
    edges = coarse_storage.get_edges(full_slice)
    torch.testing.assert_close(edges, exp_edges)

    exp_edge_feats = torch.zeros(2, 5 + 1, 5 + 1, 5)
    exp_edge_feats[0, 1, 2] = data.edge_feats[0]
    exp_edge_feats[0, 2, 3] = data.edge_feats[2]
    exp_edge_feats[1, 1, 2] = data.edge_feats[3]
    exp_edge_feats[1, 4, 5] = data.edge_feats[4]
    assert torch.equal(
        coarse_storage.get_edge_feats(full_slice).to_dense(), exp_edge_feats
    )


def test_discretize_with_node_events_reduce_op_first(DGStorageImpl):
>>>>>>> dbc18268
    edge_index = torch.LongTensor([[1, 2], [1, 2], [2, 3], [1, 2], [4, 5]])
    edge_timestamps = torch.LongTensor([1, 2, 3, 63, 65])
    edge_feats = torch.rand(5, 5)

<<<<<<< HEAD
    node_timestamps = torch.LongTensor([10, 20, 30, 70, 80, 90])
    node_ids = torch.LongTensor([6, 6, 7, 6, 6, 7])
=======
    node_ids = torch.LongTensor([6, 6, 7, 6, 6, 7])
    node_timestamps = torch.LongTensor([10, 20, 30, 70, 80, 90])
>>>>>>> dbc18268
    dynamic_node_feats = torch.rand(6, 5)
    static_node_feats = torch.rand(8, 11)
    data = DGData.from_raw(
        edge_timestamps,
        edge_index,
        edge_feats,
        node_timestamps,
        node_ids,
        dynamic_node_feats,
        static_node_feats,
    )
    storage = DGStorageImpl(data)
<<<<<<< HEAD
    coarse_storage = storage.discretize(
        old_time_granularity='m', new_time_granularity='h', reduce_op='first'
=======

    old_granularity = TimeDeltaDG('m')
    new_granularity = TimeDeltaDG('h')
    coarse_storage = storage.discretize(
        old_granularity, new_granularity, reduce_op='first'
    )
    full_slice = DGSliceTracker()
    assert coarse_storage.get_start_time(full_slice) == 0
    assert coarse_storage.get_end_time(full_slice) == 1
    assert coarse_storage.get_num_timestamps(full_slice) == 2
    assert coarse_storage.get_num_events(full_slice) == 8
    assert coarse_storage.get_nodes(full_slice) == storage.get_nodes(full_slice)
    torch.testing.assert_close(
        coarse_storage.get_static_node_feats(), storage.get_static_node_feats()
    )

    exp_node_feats = torch.zeros(2, 7 + 1, 5)
    exp_node_feats[0, 6] = data.dynamic_node_feats[0]
    exp_node_feats[0, 7] = data.dynamic_node_feats[2]
    exp_node_feats[1, 6] = data.dynamic_node_feats[3]
    exp_node_feats[1, 7] = data.dynamic_node_feats[5]
    assert torch.equal(
        coarse_storage.get_dynamic_node_feats(full_slice).to_dense(), exp_node_feats
    )

    exp_src = torch.LongTensor([1, 2, 1, 4])
    exp_dst = torch.LongTensor([2, 3, 2, 5])
    exp_time = torch.LongTensor([0, 0, 1, 1])
    exp_edges = (exp_src, exp_dst, exp_time)
    edges = coarse_storage.get_edges(full_slice)
    torch.testing.assert_close(edges, exp_edges)

    exp_edge_feats = torch.zeros(2, 7 + 1, 7 + 1, 5)
    exp_edge_feats[0, 1, 2] = data.edge_feats[0]
    exp_edge_feats[0, 2, 3] = data.edge_feats[2]
    exp_edge_feats[1, 1, 2] = data.edge_feats[3]
    exp_edge_feats[1, 4, 5] = data.edge_feats[4]
    assert torch.equal(
        coarse_storage.get_edge_feats(full_slice).to_dense(), exp_edge_feats
>>>>>>> dbc18268
    )


@pytest.mark.parametrize('data', ['edge_only_data', 'edge_only_data_with_features'])
def test_get_start_time_edge_data(DGStorageImpl, data, request):
    data = request.getfixturevalue(data)
    storage = DGStorageImpl(data)

    assert storage.get_start_time(DGSliceTracker()) == data.timestamps[0]
    assert storage.get_start_time(DGSliceTracker(start_time=5)) == 5
    assert storage.get_start_time(DGSliceTracker(end_time=4)) == 1
    assert storage.get_start_time(DGSliceTracker(start_time=5, end_time=9)) == 5
    assert storage.get_start_time(DGSliceTracker(start_idx=2, end_idx=5)) == 10
    assert (
        storage.get_start_time(DGSliceTracker(start_idx=2, end_idx=5, end_time=6))
        is None
    )


@pytest.mark.parametrize('data', ['edge_only_data', 'edge_only_data_with_features'])
def test_get_end_time_edge_data(DGStorageImpl, data, request):
    data = request.getfixturevalue(data)
    storage = DGStorageImpl(data)

    assert storage.get_end_time(DGSliceTracker()) == data.timestamps[-1]
    assert storage.get_end_time(DGSliceTracker(start_time=5)) == 10
    assert storage.get_end_time(DGSliceTracker(end_time=4)) == 1
    assert storage.get_end_time(DGSliceTracker(start_time=5, end_time=9)) == 5
    assert storage.get_end_time(DGSliceTracker(start_idx=2, end_idx=5)) == 10
    assert (
        storage.get_end_time(DGSliceTracker(start_idx=2, end_idx=5, end_time=6)) is None
    )


@pytest.mark.parametrize('data', ['edge_only_data', 'edge_only_data_with_features'])
def test_get_nodes_edge_data(DGStorageImpl, data, request):
    data = request.getfixturevalue(data)
    storage = DGStorageImpl(data)
    assert storage.get_nodes(DGSliceTracker()) == set([2, 4, 6, 8])
    assert storage.get_nodes(DGSliceTracker(start_time=5)) == set([2, 4, 6, 8])
    assert storage.get_nodes(DGSliceTracker(end_time=4)) == set([2])
    assert storage.get_nodes(DGSliceTracker(start_time=5, end_time=9)) == set([2, 4])
    assert storage.get_nodes(DGSliceTracker(start_idx=2, end_idx=5)) == set([6, 8])
    assert (
        storage.get_nodes(DGSliceTracker(start_idx=2, end_idx=5, end_time=6)) == set()
    )


def test_get_nodes_data_with_multi_events_per_timestamp(
    DGStorageImpl, data_with_features
):
    data = data_with_features
    storage = DGStorageImpl(data)

    assert storage.get_nodes(DGSliceTracker()) == set([1, 2, 4, 6, 8])
    assert storage.get_nodes(DGSliceTracker(start_time=5)) == set([1, 2, 4, 6, 8])
    assert storage.get_nodes(DGSliceTracker(end_time=4)) == set([2])
    assert storage.get_nodes(DGSliceTracker(start_time=5, end_time=9)) == set([2, 4])
    assert storage.get_nodes(DGSliceTracker(start_idx=2, end_idx=5)) == set([2, 4, 6])
    assert storage.get_nodes(DGSliceTracker(start_idx=2, end_idx=5, end_time=6)) == set(
        [2, 4]
    )


@pytest.mark.parametrize('data', ['edge_only_data', 'edge_only_data_with_features'])
def test_get_edges(DGStorageImpl, data, request):
    data = request.getfixturevalue(data)
    storage = DGStorageImpl(data)

    expected = (
        torch.tensor([2, 2, 6], dtype=torch.int64),
        torch.tensor([2, 4, 8], dtype=torch.int64),
        torch.tensor([1, 5, 10], dtype=torch.int64),
    )
    torch.testing.assert_close(storage.get_edges(DGSliceTracker()), expected)

    expected = (
        torch.tensor([2, 6], dtype=torch.int64),
        torch.tensor([4, 8], dtype=torch.int64),
        torch.tensor([5, 10], dtype=torch.int64),
    )
    torch.testing.assert_close(
        storage.get_edges(DGSliceTracker(start_time=5)), expected
    )

    expected = (
        torch.tensor([2], dtype=torch.int64),
        torch.tensor([2], dtype=torch.int64),
        torch.tensor([1], dtype=torch.int64),
    )
    torch.testing.assert_close(storage.get_edges(DGSliceTracker(end_time=4)), expected)

    expected = (
        torch.tensor([2], dtype=torch.int64),
        torch.tensor([4], dtype=torch.int64),
        torch.tensor([5], dtype=torch.int64),
    )
    torch.testing.assert_close(
        storage.get_edges(DGSliceTracker(start_time=5, end_time=9)), expected
    )

    expected = (
        torch.tensor([6], dtype=torch.int64),
        torch.tensor([8], dtype=torch.int64),
        torch.tensor([10], dtype=torch.int64),
    )

    torch.testing.assert_close(
        storage.get_edges(DGSliceTracker(start_idx=2, end_idx=5)), expected
    )

    expected = (
        torch.tensor([], dtype=torch.int64),
        torch.tensor([], dtype=torch.int64),
        torch.tensor([], dtype=torch.int64),
    )
    torch.testing.assert_close(
        storage.get_edges(DGSliceTracker(start_idx=2, end_idx=5, end_time=6)), expected
    )


@pytest.mark.parametrize('data', ['edge_only_data', 'edge_only_data_with_features'])
def test_get_num_timestamps_edge_data(DGStorageImpl, data, request):
    data = request.getfixturevalue(data)
    storage = DGStorageImpl(data)

    assert storage.get_num_timestamps(DGSliceTracker()) == 3
    assert storage.get_num_timestamps(DGSliceTracker(start_time=5)) == 2
    assert storage.get_num_timestamps(DGSliceTracker(end_time=4)) == 1
    assert storage.get_num_timestamps(DGSliceTracker(start_time=5, end_time=9)) == 1
    assert storage.get_num_timestamps(DGSliceTracker(start_idx=2, end_idx=5)) == 1
    assert (
        storage.get_num_timestamps(DGSliceTracker(start_idx=2, end_idx=5, end_time=6))
        == 0
    )


def test_get_num_events_data_with_multi_events_per_timestamp(
    DGStorageImpl, data_with_features
):
    data = data_with_features
    storage = DGStorageImpl(data)

    assert storage.get_num_events(DGSliceTracker()) == 6
    assert storage.get_num_events(DGSliceTracker(start_time=5)) == 4
    assert storage.get_num_events(DGSliceTracker(end_time=4)) == 2
    assert storage.get_num_events(DGSliceTracker(start_time=5, end_time=9)) == 2
    assert storage.get_num_events(DGSliceTracker(start_idx=2, end_idx=5)) == 3
    assert (
        storage.get_num_events(DGSliceTracker(start_idx=2, end_idx=5, end_time=6)) == 2
    )


def test_get_edge_feats_no_edge_feats(DGStorageImpl, edge_only_data):
    data = edge_only_data
    storage = DGStorageImpl(data)

    assert storage.get_edge_feats(DGSliceTracker()) is None
    assert storage.get_edge_feats_dim() is None


def test_get_edge_feats(DGStorageImpl, edge_only_data_with_features):
    data = edge_only_data_with_features
    storage = DGStorageImpl(data)

    exp_edge_feats = torch.zeros(11, 8 + 1, 8 + 1, 5)
    exp_edge_feats[1, 2, 2] = data.edge_feats[0]
    exp_edge_feats[5, 2, 4] = data.edge_feats[1]
    exp_edge_feats[10, 6, 8] = data.edge_feats[2]
    assert torch.equal(
        storage.get_edge_feats(DGSliceTracker()).to_dense(), exp_edge_feats
    )

    exp_edge_feats = torch.zeros(11, 8 + 1, 8 + 1, 5)
    exp_edge_feats[5, 2, 4] = data.edge_feats[1]
    exp_edge_feats[10, 6, 8] = data.edge_feats[2]
    assert torch.equal(
        storage.get_edge_feats(DGSliceTracker(start_time=5)).to_dense(), exp_edge_feats
    )

    exp_edge_feats = torch.zeros(5, 2 + 1, 2 + 1, 5)
    exp_edge_feats[1, 2, 2] = data.edge_feats[0]
    assert torch.equal(
        storage.get_edge_feats(DGSliceTracker(end_time=4)).to_dense(), exp_edge_feats
    )

    exp_edge_feats = torch.zeros(10, 4 + 1, 4 + 1, 5)
    exp_edge_feats[5, 2, 4] = data.edge_feats[1]
    assert torch.equal(
        storage.get_edge_feats(DGSliceTracker(start_time=5, end_time=9)).to_dense(),
        exp_edge_feats,
    )

    exp_edge_feats = torch.zeros(11, 8 + 1, 8 + 1, 5)
    exp_edge_feats[10, 6, 8] = data.edge_feats[2]
    assert torch.equal(
        storage.get_edge_feats(DGSliceTracker(start_idx=2, end_idx=5)).to_dense(),
        exp_edge_feats,
    )

    assert (
        storage.get_edge_feats(DGSliceTracker(start_idx=2, end_idx=5, end_time=6))
        is None
    )


@pytest.mark.parametrize('data', ['edge_only_data', 'edge_only_data_with_features'])
def test_get_dynamic_node_feats_no_node_feats(DGStorageImpl, data, request):
    data = request.getfixturevalue(data)
    storage = DGStorageImpl(data)

    assert storage.get_dynamic_node_feats(DGSliceTracker()) is None
    assert storage.get_dynamic_node_feats_dim() is None


def test_get_dynamic_node_feats(DGStorageImpl, data_with_features):
    data = data_with_features
    storage = DGStorageImpl(data)

    exp_node_feats = torch.zeros(21, 8 + 1, 5)
    exp_node_feats[1, 2] = data.dynamic_node_feats[0]
    exp_node_feats[5, 4] = data.dynamic_node_feats[1]
    exp_node_feats[10, 6] = data.dynamic_node_feats[2]
    assert torch.equal(
        storage.get_dynamic_node_feats(DGSliceTracker()).to_dense(), exp_node_feats
    )

    exp_node_feats = torch.zeros(21, 8 + 1, 5)
    exp_node_feats[5, 4] = data.dynamic_node_feats[1]
    exp_node_feats[10, 6] = data.dynamic_node_feats[2]
    assert torch.equal(
        storage.get_dynamic_node_feats(DGSliceTracker(start_time=5)).to_dense(),
        exp_node_feats,
    )

    exp_node_feats = torch.zeros(5, 2 + 1, 5)
    exp_node_feats[1, 2] = data.dynamic_node_feats[0]
    assert torch.equal(
        storage.get_dynamic_node_feats(DGSliceTracker(end_time=4)).to_dense(),
        exp_node_feats,
    )

    exp_node_feats = torch.zeros(10, 4 + 1, 5)
    exp_node_feats[5, 4] = data.dynamic_node_feats[1]
    assert torch.equal(
        storage.get_dynamic_node_feats(
            DGSliceTracker(start_time=5, end_time=9)
        ).to_dense(),
        exp_node_feats,
    )

    exp_node_feats = torch.zeros(11, 6 + 1, 5)
    exp_node_feats[5, 4] = data.dynamic_node_feats[1]
    exp_node_feats[10, 6] = data.dynamic_node_feats[2]
    assert torch.equal(
        storage.get_dynamic_node_feats(
            DGSliceTracker(start_idx=2, end_idx=5)
        ).to_dense(),
        exp_node_feats,
    )

    exp_node_feats = torch.zeros(7, 4 + 1, 5)
    exp_node_feats[5, 4] = data.dynamic_node_feats[1]
    assert torch.equal(
        storage.get_dynamic_node_feats(
            DGSliceTracker(start_idx=2, end_idx=5, end_time=6)
        ).to_dense(),
        exp_node_feats,
    )


@pytest.mark.parametrize('data', ['edge_only_data', 'edge_only_data_with_features'])
def test_get_static_node_feats_no_node_feats(DGStorageImpl, data, request):
    data = request.getfixturevalue(data)
    storage = DGStorageImpl(data)
    assert storage.get_static_node_feats() is None
    assert storage.get_static_node_feats_dim() is None


def test_get_static_node_feats(DGStorageImpl, data_with_features):
    data = data_with_features
    storage = DGStorageImpl(data)
    assert storage.get_static_node_feats().shape == (9, 11)
    assert storage.get_static_node_feats_dim() == 11


@pytest.mark.skip('TODO: Add get_nbr')
def test_get_nbrs_single_hop(DGStorageImpl):
    edge_index = torch.LongTensor([[2, 2], [2, 4], [1, 8]])
    edge_timestamps = torch.LongTensor([1, 5, 20])
    data = DGData.from_raw(edge_timestamps, edge_index)
    storage = DGStorageImpl(data)

    nbrs = storage.get_nbrs(
        seed_nodes=[1, 2, 3, 4, 5, 6, 7, 8], num_nbrs=[-1], slice=DGSliceTracker()
    )
    exp_nbrs = {
        1: [[(8, 20)]],
        2: [[(2, 1), (4, 5)]],
        3: [[]],
        4: [[(2, 5)]],
        5: [[]],
        6: [[]],
        7: [[]],
        8: [[(1, 20)]],
    }
    assert nbrs.keys() == exp_nbrs.keys()
    for k, v in nbrs.items():
        for hop_num, nbrs in enumerate(v):
            assert sorted(nbrs) == sorted(exp_nbrs[k][hop_num])

    nbrs = storage.get_nbrs(
        seed_nodes=[1, 2, 3, 4, 5, 6, 7, 8],
        num_nbrs=[-1],
        slice=DGSliceTracker(start_time=5),
    )
    exp_nbrs = {
        1: [[(8, 20)]],
        2: [[(4, 5)]],
        3: [[]],
        4: [[(2, 5)]],
        5: [[]],
        6: [[]],
        7: [[]],
        8: [[(1, 20)]],
    }
    assert nbrs.keys() == exp_nbrs.keys()
    for k, v in nbrs.items():
        for hop_num, nbrs in enumerate(v):
            assert sorted(nbrs) == sorted(exp_nbrs[k][hop_num])

    nbrs = storage.get_nbrs(
        seed_nodes=[1, 2, 3, 4, 5, 6, 7, 8],
        num_nbrs=[-1],
        slice=DGSliceTracker(start_time=5, end_time=9),
    )
    exp_nbrs = {
        1: [[]],
        2: [[(4, 5)]],
        3: [[]],
        4: [[(2, 5)]],
        5: [[]],
        6: [[]],
        7: [[]],
        8: [[]],
    }
    assert nbrs.keys() == exp_nbrs.keys()
    for k, v in nbrs.items():
        for hop_num, nbrs in enumerate(v):
            assert sorted(nbrs) == sorted(exp_nbrs[k][hop_num])


@pytest.mark.skip('TODO: Add get_nbr tests')
def test_get_nbrs_single_hop_sampling_required(DGStorageImpl):
    edge_index = torch.LongTensor([[2, 2], [2, 4], [1, 8]])
    edge_timestamps = torch.LongTensor([1, 5, 20])
    data = DGData.from_raw(edge_timestamps, edge_index)
    storage = DGStorageImpl(data)

    nbrs = storage.get_nbrs(seed_nodes=[2], num_nbrs=[1], slice=DGSliceTracker())
    exp_nbrs = {
        2: [[(2, 1)]],
    }
    # TODO: Either return a set or make this easier to check
    assert nbrs.keys() == exp_nbrs.keys()
    for k, v in nbrs.items():
        for hop_num, nbrs in enumerate(v):
            assert sorted(nbrs) == sorted(exp_nbrs[k][hop_num])

    nbrs = storage.get_nbrs(
        seed_nodes=[2], num_nbrs=[1], slice=DGSliceTracker(end_time=4)
    )
    exp_nbrs = {
        2: [[(2, 1)]],
    }
    # TODO: Either return a set or make this easier to check
    assert nbrs.keys() == exp_nbrs.keys()
    for k, v in nbrs.items():
        for hop_num, nbrs in enumerate(v):
            assert sorted(nbrs) == sorted(exp_nbrs[k][hop_num])


@pytest.mark.skip(reason='Multi-hop get_nbrs not implemented')
def test_get_nbrs_multiple_hops(DGStorageImpl):
    pass


def test_get_dg_storage_backend():
    assert get_dg_storage_backend() == DGStorageArrayBackend


def test_set_dg_storage_backend_with_class():
    set_dg_storage_backend(DGStorageArrayBackend)
    assert get_dg_storage_backend() == DGStorageArrayBackend


def test_set_dg_storage_backend_with_str():
    set_dg_storage_backend('ArrayBackend')
    assert get_dg_storage_backend() == DGStorageArrayBackend


def test_set_dg_storage_backend_with_bad_str():
    with pytest.raises(ValueError):
        set_dg_storage_backend('foo')<|MERGE_RESOLUTION|>--- conflicted
+++ resolved
@@ -59,10 +59,6 @@
     )
 
 
-<<<<<<< HEAD
-@pytest.mark.skip('TODO')
-=======
->>>>>>> dbc18268
 def test_discretize_reduce_op_first(DGStorageImpl):
     edge_index = torch.LongTensor([[1, 2], [1, 2], [2, 3], [1, 2], [4, 5]])
     edge_timestamps = torch.LongTensor([1, 2, 3, 63, 65])
@@ -75,20 +71,6 @@
         static_node_feats=static_node_feats,
     )
     storage = DGStorageImpl(data)
-<<<<<<< HEAD
-    coarse_storage = storage.discretize(
-        old_time_granularity='m', new_time_granularity='h', reduce_op='first'
-    )
-
-
-@pytest.mark.skip('TODO')
-def test_discretize_with_node_events_reduce_op_first(DGStorageImpl):
-    # 1-2, 1-2, 2-3, 1-2 4-5
-    # 1     2    3    63 65
-
-    # 6  6 7        6 6 7
-    # 10 20 30      70 80 90
-=======
     old_granularity = TimeDeltaDG('m')
     new_granularity = TimeDeltaDG('h')
     coarse_storage = storage.discretize(
@@ -123,18 +105,12 @@
 
 
 def test_discretize_with_node_events_reduce_op_first(DGStorageImpl):
->>>>>>> dbc18268
     edge_index = torch.LongTensor([[1, 2], [1, 2], [2, 3], [1, 2], [4, 5]])
     edge_timestamps = torch.LongTensor([1, 2, 3, 63, 65])
     edge_feats = torch.rand(5, 5)
 
-<<<<<<< HEAD
-    node_timestamps = torch.LongTensor([10, 20, 30, 70, 80, 90])
-    node_ids = torch.LongTensor([6, 6, 7, 6, 6, 7])
-=======
     node_ids = torch.LongTensor([6, 6, 7, 6, 6, 7])
     node_timestamps = torch.LongTensor([10, 20, 30, 70, 80, 90])
->>>>>>> dbc18268
     dynamic_node_feats = torch.rand(6, 5)
     static_node_feats = torch.rand(8, 11)
     data = DGData.from_raw(
@@ -147,10 +123,6 @@
         static_node_feats,
     )
     storage = DGStorageImpl(data)
-<<<<<<< HEAD
-    coarse_storage = storage.discretize(
-        old_time_granularity='m', new_time_granularity='h', reduce_op='first'
-=======
 
     old_granularity = TimeDeltaDG('m')
     new_granularity = TimeDeltaDG('h')
@@ -190,7 +162,6 @@
     exp_edge_feats[1, 4, 5] = data.edge_feats[4]
     assert torch.equal(
         coarse_storage.get_edge_feats(full_slice).to_dense(), exp_edge_feats
->>>>>>> dbc18268
     )
 
 
