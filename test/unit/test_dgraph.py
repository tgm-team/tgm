from dataclasses import asdict
from unittest.mock import patch

import pytest
import torch

from tgm import DGBatch, DGraph
from tgm._storage import DGStorage
from tgm.data import DGData
from tgm.timedelta import TimeDeltaDG


@pytest.fixture
def data():
    edge_index = torch.LongTensor([[2, 2], [2, 4], [1, 8]])
    edge_timestamps = torch.LongTensor([1, 5, 20])
    edge_feats = torch.rand(3, 5)
    node_timestamps = torch.LongTensor([1, 5, 10])
    node_ids = torch.LongTensor([2, 4, 6])
    dynamic_node_feats = torch.rand([3, 5])
    static_node_feats = torch.rand(9, 11)
    return DGData.from_raw(
        edge_timestamps,
        edge_index,
        edge_feats,
        node_timestamps,
        node_ids,
        dynamic_node_feats,
        static_node_feats,
    )


def test_init_from_data(data):
    dg = DGraph(data)

    assert dg.time_delta.is_ordered

    assert len(dg) == 4
    assert dg.start_time == 1
    assert dg.end_time == 20
    assert dg.num_nodes == 9
    assert dg.num_edges == 3
    assert dg.num_timestamps == 4
    assert dg.num_events == 6
    assert dg.nodes == {1, 2, 4, 6, 8}
    assert dg.static_node_feats_dim == 11
    assert dg.dynamic_node_feats_dim == 5
    assert dg.edge_feats_dim == 5
    assert dg.device == torch.device('cpu')

    expected_edges = (
        torch.tensor([2, 2, 1], dtype=torch.int64),
        torch.tensor([2, 4, 8], dtype=torch.int64),
        torch.tensor([1, 5, 20], dtype=torch.int64),
    )
    torch.testing.assert_close(dg.edges, expected_edges)

    exp_dynamic_node_feats = torch.zeros(dg.end_time + 1, dg.num_nodes, 5)
    exp_dynamic_node_feats[1, 2] = data.dynamic_node_feats[0]
    exp_dynamic_node_feats[5, 4] = data.dynamic_node_feats[1]
    exp_dynamic_node_feats[10, 6] = data.dynamic_node_feats[2]
    torch.testing.assert_close(dg.dynamic_node_feats.to_dense(), exp_dynamic_node_feats)

    exp_edge_feats = torch.zeros(dg.end_time + 1, dg.num_nodes, dg.num_nodes, 5)
    exp_edge_feats[1, 2, 2] = data.edge_feats[0]
    exp_edge_feats[5, 2, 4] = data.edge_feats[1]
    exp_edge_feats[20, 1, 8] = data.edge_feats[2]
    torch.testing.assert_close(dg.edge_feats.to_dense(), exp_edge_feats)


@pytest.mark.gpu
def test_init_gpu(data):
    dg = DGraph(data, device='cuda')

    assert dg.device == torch.device('cuda')

    expected_edges = (
        torch.tensor([2, 2, 1], dtype=torch.int64, device='cuda'),
        torch.tensor([2, 4, 8], dtype=torch.int64, device='cuda'),
        torch.tensor([1, 5, 20], dtype=torch.int64, device='cuda'),
    )
    torch.testing.assert_close(dg.edges, expected_edges)

    exp_dynamic_node_feats = torch.zeros(dg.end_time + 1, dg.num_nodes, 5)
    exp_dynamic_node_feats[1, 2] = data.dynamic_node_feats[0]
    exp_dynamic_node_feats[5, 4] = data.dynamic_node_feats[1]
    exp_dynamic_node_feats[10, 6] = data.dynamic_node_feats[2]
    exp_dynamic_node_feats = exp_dynamic_node_feats.cuda()
    torch.testing.assert_close(dg.dynamic_node_feats.to_dense(), exp_dynamic_node_feats)

    exp_edge_feats = torch.zeros(dg.end_time + 1, dg.num_nodes, dg.num_nodes, 5)
    exp_edge_feats[1, 2, 2] = data.edge_feats[0]
    exp_edge_feats[5, 2, 4] = data.edge_feats[1]
    exp_edge_feats[20, 1, 8] = data.edge_feats[2]
    exp_edge_feats = exp_edge_feats.cuda()
    torch.testing.assert_close(dg.edge_feats.to_dense(), exp_edge_feats)


def test_init_from_storage(data):
    dg_tmp = DGraph(data)
    dg = DGraph(dg_tmp._storage, 'r')
    assert id(dg_tmp._storage) == id(dg._storage)


def test_init_bad_args(data):
    with pytest.raises(ValueError):
        _ = DGraph(data, time_delta='foo')


<<<<<<< HEAD
def test_dgraph_from_raw():
    edge_index = torch.LongTensor([[2, 2], [2, 4], [1, 8]])
    edge_timestamps = torch.LongTensor([1, 5, 20])
    edge_feats = torch.rand(3, 5)
    node_timestamps = torch.LongTensor([1, 5, 10])
    node_ids = torch.LongTensor([2, 4, 6])
    dynamic_node_feats = torch.rand([3, 5])
    static_node_feats = torch.rand(9, 11)

    dg = DGraph.from_raw(
        edge_timestamps,
        edge_index,
        edge_feats,
        node_timestamps,
        node_ids,
        dynamic_node_feats,
        static_node_feats,
    )

    assert dg.time_delta.is_ordered
    assert len(dg) == 4
    assert dg.start_time == 1
    assert dg.end_time == 20
    assert dg.num_nodes == 9
    assert dg.num_edges == 3
    assert dg.num_timestamps == 4
    assert dg.num_events == 6
    assert dg.nodes == {1, 2, 4, 6, 8}
    assert dg.static_node_feats_dim == 11
    assert dg.dynamic_node_feats_dim == 5
    assert dg.edge_feats_dim == 5
    assert dg.device == torch.device('cpu')


@pytest.mark.parametrize(
    'time_gran',
    ['s', 'm', 'r'],
)
def test_dgraph_from_raw_time_gran(time_gran):
    edge_index = torch.LongTensor([[2, 2], [2, 4], [1, 8]])
    edge_timestamps = torch.LongTensor([1, 5, 20])
    edge_feats = torch.rand(3, 5)

    dg = DGraph.from_raw(
        edge_timestamps,
        edge_index,
        edge_feats,
        time_delta=time_gran,
    )
    assert dg.time_delta == TimeDeltaDG(time_gran)


@pytest.mark.parametrize(
    'device',
    ['cpu'],
)
def test_dgraph_from_raw_device(device):
    edge_index = torch.LongTensor([[2, 2], [2, 4], [1, 8]])
    edge_timestamps = torch.LongTensor([1, 5, 20])
    edge_feats = torch.rand(3, 5)

    dg = DGraph.from_raw(
        edge_timestamps,
        edge_index,
        edge_feats,
        device=device,
    )
    assert dg.device == torch.device('cpu')


def test_dgraph_from_pandas():
    import pandas as pd

    edge_dict = {
        'src': [2, 10],
        'dst': [3, 20],
        't': [1337, 1338],
        'edge_feat': [torch.rand(5).tolist(), torch.rand(5).tolist()],
    }  # edge events

    node_dict = {
        'node': [7, 8],
        't': [3, 6],
        'node_feat': [torch.rand(5).tolist(), torch.rand(5).tolist()],
    }  # node events, optional

    dg = DGraph.from_pandas(
        edge_df=pd.DataFrame(edge_dict),
        edge_src_col='src',
        edge_dst_col='dst',
        edge_time_col='t',
        edge_feats_col='edge_feat',
        node_df=pd.DataFrame(node_dict),
        node_id_col='node',
        node_time_col='t',
        dynamic_node_feats_col='node_feat',
    )

    assert dg.time_delta.is_ordered
    assert dg.num_events == len(dg) == 4
    assert dg.start_time == 3
    assert dg.num_nodes == 21
    assert dg.num_edges == 2
    assert dg.num_timestamps == 4
    assert dg.nodes == {2, 3, 7, 8, 10, 20}
    assert dg.dynamic_node_feats_dim == 5
    assert dg.edge_feats_dim == 5
    assert dg.device == torch.device('cpu')


@pytest.mark.parametrize(
    'time_gran',
    ['s', 'm', 'r'],
)
def test_dgraph_from_pandas_time_gran(time_gran):
    import pandas as pd

    edge_dict = {
        'src': [2, 10],
        'dst': [3, 20],
        't': [1337, 1338],
        'edge_feat': [torch.rand(5).tolist(), torch.rand(5).tolist()],
    }  # edge events

    dg = DGraph.from_pandas(
        edge_df=pd.DataFrame(edge_dict),
        edge_src_col='src',
        edge_dst_col='dst',
        edge_time_col='t',
        edge_feats_col='edge_feat',
        time_delta=time_gran,
    )
    assert dg.time_delta == TimeDeltaDG(time_gran)


@pytest.mark.parametrize(
    'device',
    ['cpu'],
)
def test_dgraph_from_pandas_device(device):
    import pandas as pd

    edge_dict = {
        'src': [2, 10],
        'dst': [3, 20],
        't': [1337, 1338],
        'edge_feat': [torch.rand(5).tolist(), torch.rand(5).tolist()],
    }  # edge events
    dg = DGraph.from_pandas(
        edge_df=pd.DataFrame(edge_dict),
        edge_src_col='src',
        edge_dst_col='dst',
        edge_time_col='t',
        edge_feats_col='edge_feat',
        device=device,
    )
    assert dg.device == torch.device('cpu')


def test_dgraph_from_csv():
    data = 'foo.csv'
    with patch.object(DGraph, 'from_csv') as mock_csv:
        _ = DGraph.from_csv(data)
        mock_csv.assert_called_once_with(data)


=======
>>>>>>> 7ad19e4f
def test_str(data):
    dg = DGraph(data)
    assert isinstance(dg.__str__(), str)


def test_discretize_bad_ordered_graph(data):
    dg = DGraph(data)
    with pytest.raises(ValueError):
        dg.discretize(time_granularity='s')


def test_discretize_bad_too_granular(data):
    dg = DGraph(data, time_delta='m')
    with pytest.raises(ValueError):
        dg.discretize(time_granularity='s')


def test_discretize_bad_reduce_op(data):
    dg = DGraph(data, time_delta='s')
    with pytest.raises(ValueError):
        dg.discretize(time_granularity='m', reduce_op='foo')


@pytest.mark.parametrize('reduce_op', ['first'])
def test_discretize_api(data, reduce_op):
    dg = DGraph(data, time_delta='s')
    dg_coarse = dg.discretize(time_granularity='m', reduce_op=reduce_op)
    assert isinstance(dg_coarse, DGraph)
    assert id(dg._storage) != id(dg_coarse._storage)
    assert dg_coarse.time_delta.unit == 'm'
    assert dg_coarse.device == dg.device
    assert dg_coarse.num_nodes == dg.num_nodes
    assert dg_coarse.nodes == dg.nodes
    torch.testing.assert_close(dg_coarse.static_node_feats, dg.static_node_feats)
    assert id(dg_coarse.static_node_feats) != id(dg.static_node_feats)


@pytest.mark.parametrize('reduce_op', ['first'])
def test_discretize_reduce_first_call(data, reduce_op):
    dg = DGraph(data, time_delta='s')
    with patch.object(DGStorage, 'discretize') as mock:
        mock.return_value = dg._storage

        _ = dg.discretize(time_granularity='m', reduce_op=reduce_op)
        mock.assert_called_once_with(
            old_time_granularity=TimeDeltaDG('s'),
            new_time_granularity=TimeDeltaDG('m'),
            reduce_op='first',
        )


def test_materialize(data):
    dg = DGraph(data)
    exp_src = torch.tensor([2, 2, 1], dtype=torch.int64)
    exp_dst = torch.tensor([2, 4, 8], dtype=torch.int64)
    exp_t = torch.tensor([1, 5, 20], dtype=torch.int64)
    exp = DGBatch(
        exp_src,
        exp_dst,
        exp_t,
        dg.dynamic_node_feats._values(),
        dg.edge_feats._values(),
        dg.dynamic_node_feats._indices()[0],
        dg.dynamic_node_feats._indices()[1],
    )
    torch.testing.assert_close(asdict(dg.materialize()), asdict(exp))


def test_materialize_skip_feature_materialization(data):
    dg = DGraph(data)
    exp_src = torch.tensor([2, 2, 1], dtype=torch.int64)
    exp_dst = torch.tensor([2, 4, 8], dtype=torch.int64)
    exp_t = torch.tensor([1, 5, 20], dtype=torch.int64)
    exp = DGBatch(exp_src, exp_dst, exp_t, None, None)
    torch.testing.assert_close(
        asdict(dg.materialize(materialize_features=False)), asdict(exp)
    )


def test_slice_time_no_time_bounds(data):
    dg = DGraph(data)
    dg1 = dg.slice_time()
    assert id(dg1._storage) == id(dg._storage)
    assert dg1._slice == dg._slice


def test_slice_time_no_upper_bound(data):
    dg = DGraph(data)

    dg1 = dg.slice_time(5)
    assert id(dg1._storage) == id(dg._storage)

    assert len(dg1) == 3
    assert dg1.start_time == 5
    assert dg1.end_time == 20
    assert dg1.num_nodes == 9
    assert dg1.num_edges == 2
    assert dg1.num_timestamps == 3
    assert dg.nodes == {1, 2, 4, 6, 8}

    exp_edges = (
        torch.LongTensor([2, 1]),
        torch.LongTensor([4, 8]),
        torch.LongTensor([5, 20]),
    )
    torch.testing.assert_close(dg1.edges, exp_edges)

    exp_dynamic_node_feats = torch.zeros(dg1.end_time + 1, dg1.num_nodes, 5)
    exp_dynamic_node_feats[5, 4] = data.dynamic_node_feats[1]
    exp_dynamic_node_feats[10, 6] = data.dynamic_node_feats[2]
    torch.testing.assert_close(
        dg1.dynamic_node_feats.to_dense(), exp_dynamic_node_feats
    )

    exp_edge_feats = torch.zeros(dg1.end_time + 1, dg1.num_nodes, dg1.num_nodes, 5)
    exp_edge_feats[5, 2, 4] = data.edge_feats[1]
    exp_edge_feats[20, 1, 8] = data.edge_feats[2]
    torch.testing.assert_close(dg1.edge_feats.to_dense(), exp_edge_feats)
    torch.testing.assert_close(dg.static_node_feats, dg1.static_node_feats)


def test_slice_time_at_end_time(data):
    dg = DGraph(data)

    dg1 = dg.slice_time(1, 20)
    assert id(dg1._storage) == id(dg._storage)

    assert len(dg1) == 3
    assert dg1.start_time == 1
    assert dg1.end_time == 19  # Note: this is 19 despite no events in [10, 19)
    assert dg1.num_nodes == 7
    assert dg1.num_edges == 2
    assert dg1.num_timestamps == 3
    assert dg1.nodes == {2, 4, 6}

    exp_edges = (
        torch.LongTensor([2, 2]),
        torch.LongTensor([2, 4]),
        torch.LongTensor([1, 5]),
    )
    torch.testing.assert_close(dg1.edges, exp_edges)

    exp_dynamic_node_feats = torch.zeros(dg1.end_time + 1, dg1.num_nodes, 5)
    exp_dynamic_node_feats[1, 2] = data.dynamic_node_feats[0]
    exp_dynamic_node_feats[5, 4] = data.dynamic_node_feats[1]
    exp_dynamic_node_feats[10, 6] = data.dynamic_node_feats[2]
    assert torch.equal(dg1.dynamic_node_feats.to_dense(), exp_dynamic_node_feats)

    exp_edge_feats = torch.zeros(dg1.end_time + 1, dg1.num_nodes, dg1.num_nodes, 5)
    exp_edge_feats[1, 2, 2] = data.edge_feats[0]
    exp_edge_feats[5, 2, 4] = data.edge_feats[1]
    assert torch.equal(dg1.edge_feats.to_dense(), exp_edge_feats)

    # Check original graph cache is not updated
    assert len(dg) == 4
    assert dg.start_time == 1
    assert dg.end_time == 20
    assert dg.num_nodes == 9
    assert dg.num_edges == 3
    assert dg.num_timestamps == 4
    assert dg.num_events == 6
    assert dg.nodes == {1, 2, 4, 6, 8}


def test_slice_time_to_empty(data):
    dg = DGraph(data)

    # Slice Number 1
    dg1 = dg.slice_time(1, 15)
    assert id(dg1._storage) == id(dg._storage)

    assert len(dg1) == 3
    assert dg1.start_time == 1
    assert dg1.end_time == 14
    assert dg1.num_nodes == 7
    assert dg1.num_edges == 2
    assert dg1.num_timestamps == 3
    assert dg1.nodes == {2, 4, 6}

    exp_edges = (
        torch.LongTensor([2, 2]),
        torch.LongTensor([2, 4]),
        torch.LongTensor([1, 5]),
    )
    torch.testing.assert_close(dg1.edges, exp_edges)

    exp_dynamic_node_feats = torch.zeros(dg1.end_time + 1, dg1.num_nodes, 5)
    exp_dynamic_node_feats[1, 2] = data.dynamic_node_feats[0]
    exp_dynamic_node_feats[5, 4] = data.dynamic_node_feats[1]
    exp_dynamic_node_feats[10, 6] = data.dynamic_node_feats[2]
    assert torch.equal(dg1.dynamic_node_feats.to_dense(), exp_dynamic_node_feats)

    exp_edge_feats = torch.zeros(dg1.end_time + 1, dg1.num_nodes, dg1.num_nodes, 5)
    exp_edge_feats[1, 2, 2] = data.edge_feats[0]
    exp_edge_feats[5, 2, 4] = data.edge_feats[1]
    assert torch.equal(dg1.edge_feats.to_dense(), exp_edge_feats)

    # Slice Number 2
    dg2 = dg1.slice_time(5, 15)
    assert id(dg2._storage) == id(dg._storage)

    assert len(dg2) == 2
    assert dg2.start_time == 5
    assert dg2.end_time == 14
    assert dg2.num_nodes == 7
    assert dg2.num_edges == 1
    assert dg2.num_timestamps == 2
    assert dg2.nodes == {2, 4, 6}

    exp_edges = (
        torch.LongTensor([2]),
        torch.LongTensor([4]),
        torch.LongTensor([5]),
    )
    torch.testing.assert_close(dg2.edges, exp_edges)

    exp_dynamic_node_feats = torch.zeros(dg2.end_time + 1, dg2.num_nodes, 5)
    exp_dynamic_node_feats[5, 4] = data.dynamic_node_feats[1]
    exp_dynamic_node_feats[10, 6] = data.dynamic_node_feats[2]
    assert torch.equal(dg2.dynamic_node_feats.to_dense(), exp_dynamic_node_feats)

    exp_edge_feats = torch.zeros(dg2.end_time + 1, dg2.num_nodes, dg2.num_nodes, 5)
    exp_edge_feats[5, 2, 4] = data.edge_feats[1]
    assert torch.equal(dg2.edge_feats.to_dense(), exp_edge_feats)

    # Slice number 3
    dg3 = dg2.slice_time(7, 11)
    assert id(dg3._storage) == id(dg._storage)

    assert len(dg3) == 1
    assert dg3.start_time == 7
    assert dg3.end_time == 10
    assert dg3.num_nodes == 7
    assert dg3.num_edges == 0
    assert dg3.num_timestamps == 1
    assert dg3.nodes == {6}

    exp_edges = (torch.LongTensor([]), torch.LongTensor([]), torch.LongTensor([]))
    torch.testing.assert_close(dg3.edges, exp_edges)

    exp_dynamic_node_feats = torch.zeros(dg3.end_time + 1, dg3.num_nodes, 5)
    exp_dynamic_node_feats[10, 6] = data.dynamic_node_feats[2]
    assert torch.equal(dg3.dynamic_node_feats.to_dense(), exp_dynamic_node_feats)

    assert dg3.edge_feats is None

    # Slice number 4 (to empty)
    dg4 = dg3.slice_time(0, 8)
    assert id(dg4._storage) == id(dg._storage)

    assert len(dg4) == 0
    assert dg4.start_time == 7
    assert dg4.end_time == 7
    assert dg4.num_nodes == 0
    assert dg4.num_edges == 0
    assert dg4.num_timestamps == 0
    assert dg4.nodes == set()
    assert dg4.dynamic_node_feats is None
    assert dg4.edge_feats is None

    exp_edges = (torch.LongTensor([]), torch.LongTensor([]), torch.LongTensor([]))
    torch.testing.assert_close(dg4.edges, exp_edges)

    # Check original graph cache is not updated
    assert len(dg) == 4
    assert dg.start_time == 1
    assert dg.end_time == 20
    assert dg.num_nodes == 9
    assert dg.num_edges == 3
    assert dg.num_timestamps == 4
    assert dg.num_events == 6
    assert dg.nodes == {1, 2, 4, 6, 8}


def test_slice_time_bad_args(data):
    dg = DGraph(data)
    with pytest.raises(ValueError):
        dg.slice_time(2, 1)


def test_slice_events(data):
    dg = DGraph(data)

    dg1 = dg.slice_events(2, 5)
    assert id(dg1._storage) == id(dg._storage)

    assert len(dg1) == 2
    assert dg1.start_time == 5
    assert dg1.end_time == 10
    assert dg1.num_nodes == 7
    assert dg1.num_edges == 1
    assert dg1.num_timestamps == 2
    assert dg1.nodes == {2, 4, 6}

    exp_edges = (
        torch.LongTensor([2]),
        torch.LongTensor([4]),
        torch.LongTensor([5]),
    )
    torch.testing.assert_close(dg1.edges, exp_edges)

    exp_dynamic_node_feats = torch.zeros(dg1.end_time + 1, dg1.num_nodes, 5)
    exp_dynamic_node_feats[5, 4] = data.dynamic_node_feats[1]
    exp_dynamic_node_feats[10, 6] = data.dynamic_node_feats[2]
    assert torch.equal(dg1.dynamic_node_feats.to_dense(), exp_dynamic_node_feats)

    exp_edge_feats = torch.zeros(dg1.end_time + 1, dg1.num_nodes, dg1.num_nodes, 5)
    exp_edge_feats[5, 2, 4] = data.edge_feats[1]
    assert torch.equal(dg1.edge_feats.to_dense(), exp_edge_feats)

    # Check original graph cache is not updated
    assert len(dg) == 4
    assert dg.start_time == 1
    assert dg.end_time == 20
    assert dg.num_nodes == 9
    assert dg.num_edges == 3
    assert dg.num_timestamps == 4
    assert dg.num_events == 6
    assert dg.nodes == {1, 2, 4, 6, 8}


def test_slice_events_bad_args(data):
    dg = DGraph(data)
    with pytest.raises(ValueError):
        dg.slice_events(2, 1)


def test_slice_events_slice_time_combination(data):
    dg = DGraph(data)

    dg1 = dg.slice_events(2, 5).slice_time(5, 7)
    assert id(dg1._storage) == id(dg._storage)

    assert len(dg1) == 1
    assert dg1.start_time == 5
    assert dg1.end_time == 6
    assert dg1.num_nodes == 5
    assert dg1.num_edges == 1
    assert dg1.num_timestamps == 1
    assert dg1.nodes == {2, 4}

    exp_edges = (
        torch.LongTensor([2]),
        torch.LongTensor([4]),
        torch.LongTensor([5]),
    )
    torch.testing.assert_close(dg1.edges, exp_edges)

    exp_dynamic_node_feats = torch.zeros(dg1.end_time + 1, dg1.num_nodes, 5)
    exp_dynamic_node_feats[5, 4] = data.dynamic_node_feats[1]
    assert torch.equal(dg1.dynamic_node_feats.to_dense(), exp_dynamic_node_feats)

    exp_edge_feats = torch.zeros(dg1.end_time + 1, dg1.num_nodes, dg1.num_nodes, 5)
    exp_edge_feats[5, 2, 4] = data.edge_feats[1]
    assert torch.equal(dg1.edge_feats.to_dense(), exp_edge_feats)<|MERGE_RESOLUTION|>--- conflicted
+++ resolved
@@ -107,175 +107,6 @@
         _ = DGraph(data, time_delta='foo')
 
 
-<<<<<<< HEAD
-def test_dgraph_from_raw():
-    edge_index = torch.LongTensor([[2, 2], [2, 4], [1, 8]])
-    edge_timestamps = torch.LongTensor([1, 5, 20])
-    edge_feats = torch.rand(3, 5)
-    node_timestamps = torch.LongTensor([1, 5, 10])
-    node_ids = torch.LongTensor([2, 4, 6])
-    dynamic_node_feats = torch.rand([3, 5])
-    static_node_feats = torch.rand(9, 11)
-
-    dg = DGraph.from_raw(
-        edge_timestamps,
-        edge_index,
-        edge_feats,
-        node_timestamps,
-        node_ids,
-        dynamic_node_feats,
-        static_node_feats,
-    )
-
-    assert dg.time_delta.is_ordered
-    assert len(dg) == 4
-    assert dg.start_time == 1
-    assert dg.end_time == 20
-    assert dg.num_nodes == 9
-    assert dg.num_edges == 3
-    assert dg.num_timestamps == 4
-    assert dg.num_events == 6
-    assert dg.nodes == {1, 2, 4, 6, 8}
-    assert dg.static_node_feats_dim == 11
-    assert dg.dynamic_node_feats_dim == 5
-    assert dg.edge_feats_dim == 5
-    assert dg.device == torch.device('cpu')
-
-
-@pytest.mark.parametrize(
-    'time_gran',
-    ['s', 'm', 'r'],
-)
-def test_dgraph_from_raw_time_gran(time_gran):
-    edge_index = torch.LongTensor([[2, 2], [2, 4], [1, 8]])
-    edge_timestamps = torch.LongTensor([1, 5, 20])
-    edge_feats = torch.rand(3, 5)
-
-    dg = DGraph.from_raw(
-        edge_timestamps,
-        edge_index,
-        edge_feats,
-        time_delta=time_gran,
-    )
-    assert dg.time_delta == TimeDeltaDG(time_gran)
-
-
-@pytest.mark.parametrize(
-    'device',
-    ['cpu'],
-)
-def test_dgraph_from_raw_device(device):
-    edge_index = torch.LongTensor([[2, 2], [2, 4], [1, 8]])
-    edge_timestamps = torch.LongTensor([1, 5, 20])
-    edge_feats = torch.rand(3, 5)
-
-    dg = DGraph.from_raw(
-        edge_timestamps,
-        edge_index,
-        edge_feats,
-        device=device,
-    )
-    assert dg.device == torch.device('cpu')
-
-
-def test_dgraph_from_pandas():
-    import pandas as pd
-
-    edge_dict = {
-        'src': [2, 10],
-        'dst': [3, 20],
-        't': [1337, 1338],
-        'edge_feat': [torch.rand(5).tolist(), torch.rand(5).tolist()],
-    }  # edge events
-
-    node_dict = {
-        'node': [7, 8],
-        't': [3, 6],
-        'node_feat': [torch.rand(5).tolist(), torch.rand(5).tolist()],
-    }  # node events, optional
-
-    dg = DGraph.from_pandas(
-        edge_df=pd.DataFrame(edge_dict),
-        edge_src_col='src',
-        edge_dst_col='dst',
-        edge_time_col='t',
-        edge_feats_col='edge_feat',
-        node_df=pd.DataFrame(node_dict),
-        node_id_col='node',
-        node_time_col='t',
-        dynamic_node_feats_col='node_feat',
-    )
-
-    assert dg.time_delta.is_ordered
-    assert dg.num_events == len(dg) == 4
-    assert dg.start_time == 3
-    assert dg.num_nodes == 21
-    assert dg.num_edges == 2
-    assert dg.num_timestamps == 4
-    assert dg.nodes == {2, 3, 7, 8, 10, 20}
-    assert dg.dynamic_node_feats_dim == 5
-    assert dg.edge_feats_dim == 5
-    assert dg.device == torch.device('cpu')
-
-
-@pytest.mark.parametrize(
-    'time_gran',
-    ['s', 'm', 'r'],
-)
-def test_dgraph_from_pandas_time_gran(time_gran):
-    import pandas as pd
-
-    edge_dict = {
-        'src': [2, 10],
-        'dst': [3, 20],
-        't': [1337, 1338],
-        'edge_feat': [torch.rand(5).tolist(), torch.rand(5).tolist()],
-    }  # edge events
-
-    dg = DGraph.from_pandas(
-        edge_df=pd.DataFrame(edge_dict),
-        edge_src_col='src',
-        edge_dst_col='dst',
-        edge_time_col='t',
-        edge_feats_col='edge_feat',
-        time_delta=time_gran,
-    )
-    assert dg.time_delta == TimeDeltaDG(time_gran)
-
-
-@pytest.mark.parametrize(
-    'device',
-    ['cpu'],
-)
-def test_dgraph_from_pandas_device(device):
-    import pandas as pd
-
-    edge_dict = {
-        'src': [2, 10],
-        'dst': [3, 20],
-        't': [1337, 1338],
-        'edge_feat': [torch.rand(5).tolist(), torch.rand(5).tolist()],
-    }  # edge events
-    dg = DGraph.from_pandas(
-        edge_df=pd.DataFrame(edge_dict),
-        edge_src_col='src',
-        edge_dst_col='dst',
-        edge_time_col='t',
-        edge_feats_col='edge_feat',
-        device=device,
-    )
-    assert dg.device == torch.device('cpu')
-
-
-def test_dgraph_from_csv():
-    data = 'foo.csv'
-    with patch.object(DGraph, 'from_csv') as mock_csv:
-        _ = DGraph.from_csv(data)
-        mock_csv.assert_called_once_with(data)
-
-
-=======
->>>>>>> 7ad19e4f
 def test_str(data):
     dg = DGraph(data)
     assert isinstance(dg.__str__(), str)
