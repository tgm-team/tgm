--- conflicted
+++ resolved
@@ -165,10 +165,6 @@
         )
 
 
-<<<<<<< HEAD
-@pytest.mark.skip('TODO')
-=======
->>>>>>> dbc18268
 def test_materialize(data):
     dg = DGraph(data)
     exp_src = torch.tensor([2, 2, 1], dtype=torch.int64)
