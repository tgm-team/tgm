import pytest
import torch

<<<<<<< HEAD
from opendg.data import DGData
from opendg.graph import DGBatch, DGraph
from opendg.hooks import RecencyNeighborHook
=======
from tgm.data import DGData
from tgm.graph import DGraph
from tgm.hooks import RecencyNeighborHook
>>>>>>> 56645db6


@pytest.fixture
def data():
    edge_index = torch.LongTensor([[1, 10], [1, 11], [1, 12], [1, 13]])
    edge_timestamps = torch.LongTensor([1, 1, 2, 2])
    edge_feats = torch.rand(4, 5)
    return DGData.from_raw(edge_timestamps, edge_index, edge_feats)


def test_hook_dependancies():
    assert RecencyNeighborHook.requires == set()
    assert RecencyNeighborHook.produces == {
        'nids',
        'nbr_nids',
        'nbr_times',
        'nbr_feats',
        'nbr_mask',
    }


def test_bad_neighbor_sampler_init():
    with pytest.raises(ValueError):
        RecencyNeighborHook(num_nbrs=[0], num_nodes=2)
    with pytest.raises(ValueError):
        RecencyNeighborHook(num_nbrs=[-1], num_nodes=2)
    with pytest.raises(ValueError):
        RecencyNeighborHook(num_nbrs=[], num_nodes=2)


def test_neighbour_sampler_hook(data):
    # 1-10      1-20        1-30      1-40   |  Now create a batch with every node to see nbrs
    #           2-20                  2-40   |
    #                       3-30             |

    dg = DGraph(data)
    hook = RecencyNeighborHook(num_nbrs=[2, 2], num_nodes=51)

    # TODO: Verify features here as well

    # Batch 1
    src = torch.Tensor([1])
    dst = torch.Tensor([10])
    time = torch.Tensor([0])
    edge_feats = torch.rand(1, 5)
    batch = DGBatch(src, dst, time, edge_feats=edge_feats)

    batch = hook(dg, batch)

    exp_nids = [torch.LongTensor([1, 10])] * 2
    exp_nbr_mask = [torch.LongTensor([[0, 0], [0, 0]])] * 2
    torch.testing.assert_close(batch.nids, exp_nids)
    torch.testing.assert_close(batch.nbr_mask, exp_nbr_mask)
    assert batch.nbr_nids[0].shape == (2, 2)
    assert batch.nbr_times[0].shape == (2, 2)
    assert batch.nbr_feats[0].shape == (2, 2, 5)
    assert batch.nbr_nids[1].shape == (2, 2)
    assert batch.nbr_times[1].shape == (2, 2)
    assert batch.nbr_feats[1].shape == (2, 2, 5)

    # Batch 2
    src = torch.Tensor([1, 2])
    dst = torch.Tensor([20, 20])
    time = torch.Tensor([1, 1])
    edge_feats = torch.rand(2, 5)
    batch = DGBatch(src, dst, time, edge_feats=edge_feats)

    batch = hook(dg, batch)

    exp_nids = [torch.LongTensor([1, 2, 20, 20])] * 2
    exp_nbr_mask = [torch.LongTensor([[0, 0], [0, 0], [0, 0], [0, 0]])] * 2
    torch.testing.assert_close(batch.nids, exp_nids)
    torch.testing.assert_close(batch.nbr_mask, exp_nbr_mask)
    assert batch.nbr_nids[0].shape == (4, 2)
    assert batch.nbr_times[0].shape == (4, 2)
    assert batch.nbr_feats[0].shape == (4, 2, 5)
    assert batch.nbr_nids[1].shape == (4, 2)
    assert batch.nbr_times[1].shape == (4, 2)
    assert batch.nbr_feats[1].shape == (4, 2, 5)

    # Batch 3
    src = torch.Tensor([1, 3])
    dst = torch.Tensor([30, 30])
    time = torch.Tensor([2, 2])
    edge_feats = torch.rand(2, 5)
    batch = DGBatch(src, dst, time, edge_feats=edge_feats)

    batch = hook(dg, batch)

    exp_nids = [
        torch.LongTensor([1, 3, 30, 30]),
        torch.LongTensor([1, 3, 30, 30, 10, 20]),
    ]
    exp_nbr_mask = [
        torch.LongTensor([[1, 1], [0, 0], [0, 0], [0, 0]]),
        torch.LongTensor(
            [
                [1, 1],
                [0, 0],
                [0, 0],
                [0, 0],
                [0, 0],
                [1, 1],
            ]
        ),
    ]
    torch.testing.assert_close(batch.nids, exp_nids)
    torch.testing.assert_close(batch.nbr_mask, exp_nbr_mask)
    assert batch.nbr_nids[0].shape == (4, 2)
    assert batch.nbr_times[0].shape == (4, 2)
    assert batch.nbr_feats[0].shape == (4, 2, 5)
    assert batch.nbr_nids[1].shape == (6, 2)
    assert batch.nbr_times[1].shape == (6, 2)
    assert batch.nbr_feats[1].shape == (6, 2, 5)

    assert batch.nbr_nids[0][0][0] == 10
    assert batch.nbr_times[0][0][0] == 0

    assert batch.nbr_nids[0][0][1] == 20
    assert batch.nbr_times[0][0][1] == 1

    assert batch.nbr_nids[1].shape == (6, 2)
    assert batch.nbr_times[1].shape == (6, 2)
    assert batch.nbr_feats[1].shape == (6, 2, 5)

    assert batch.nbr_nids[1][0][0] == 10
    assert batch.nbr_times[1][0][0] == 0

    assert batch.nbr_nids[1][0][1] == 20
    assert batch.nbr_times[1][0][1] == 1

    assert batch.nbr_nids[1][5][0] == 1
    assert batch.nbr_times[1][5][0] == 1

    assert batch.nbr_nids[1][5][1] == 2
    assert batch.nbr_times[1][5][1] == 1

    # Batch 4
    src = torch.Tensor([1, 2])
    dst = torch.Tensor([40, 40])
    time = torch.Tensor([3, 3])
    edge_feats = torch.rand(2, 5)
    batch = DGBatch(src, dst, time, edge_feats=edge_feats)

    batch = hook(dg, batch)

    exp_nids = [
        torch.LongTensor([1, 2, 40, 40]),
        torch.LongTensor([1, 2, 40, 40, 20, 30]),
    ]
    exp_nbr_mask = [
        torch.LongTensor([[1, 1], [0, 0], [0, 0], [0, 0]]),
        torch.LongTensor(
            [
                [1, 1],
                [0, 0],
                [0, 0],
                [0, 0],
                [1, 1],
                [1, 1],
            ]
        ),
    ]
    torch.testing.assert_close(batch.nids, exp_nids)
    torch.testing.assert_close(batch.nbr_mask, exp_nbr_mask)
    assert batch.nbr_nids[0].shape == (4, 2)
    assert batch.nbr_times[0].shape == (4, 2)
    assert batch.nbr_feats[0].shape == (4, 2, 5)
    assert batch.nbr_nids[1].shape == (6, 2)
    assert batch.nbr_times[1].shape == (6, 2)
    assert batch.nbr_feats[1].shape == (6, 2, 5)

    assert batch.nbr_nids[0][0][0] == 20
    assert batch.nbr_times[0][0][0] == 1

    assert batch.nbr_nids[0][0][1] == 30
    assert batch.nbr_times[0][0][1] == 2

    assert batch.nbr_nids[1][0][0] == 20
    assert batch.nbr_times[1][0][0] == 1

    assert batch.nbr_nids[1][0][1] == 30
    assert batch.nbr_times[1][0][1] == 2

    assert batch.nbr_nids[1][5][0] == 1
    assert batch.nbr_times[1][5][0] == 2

    # Batch 5
    src = torch.Tensor([1, 2, 3, 10, 20, 30, 40])
    dst = torch.Tensor([50] * len(src))
    time = torch.Tensor([4] * len(src))
    edge_feats = torch.rand(len(src), 5)
    batch = DGBatch(src, dst, time, edge_feats=edge_feats)

    batch = hook(dg, batch)

    exp_nids = [
        torch.LongTensor([1, 2, 3, 10, 20, 30, 40, 50, 50, 50, 50, 50, 50, 50]),
        torch.LongTensor(
            [
                1,
                2,
                3,
                10,
                20,
                30,
                40,
                50,
                50,
                50,
                50,
                50,
                50,
                50,
                30,
                40,
                20,
                40,
                1,
                2,
                1,
                3,
                1,
                2,
            ]
        ),
    ]

    exp_nbr_mask = [
        torch.LongTensor(
            [
                [1, 1],
                [1, 1],
                [0, 0],
                [0, 0],
                [1, 1],
                [1, 1],
                [1, 1],
                [0, 0],
                [0, 0],
                [0, 0],
                [0, 0],
                [0, 0],
                [0, 0],
                [0, 0],
            ]
        ),
        torch.LongTensor(
            [
                [1, 1],
                [1, 1],
                [0, 0],
                [0, 0],
                [1, 1],
                [1, 1],
                [1, 1],
                [0, 0],
                [0, 0],
                [0, 0],
                [0, 0],
                [0, 0],
                [0, 0],
                [0, 0],
                [1, 1],
                [1, 1],
                [1, 1],
                [1, 1],
                [1, 1],
                [1, 1],
                [1, 1],
                [0, 0],
                [1, 1],
                [1, 1],
            ]
        ),
    ]
    torch.testing.assert_close(batch.nids, exp_nids)
    torch.testing.assert_close(batch.nbr_mask, exp_nbr_mask)
    assert batch.nbr_nids[0][0][0] == 30
    assert batch.nbr_times[0][0][0] == 2

    assert batch.nbr_nids[0][0][1] == 40
    assert batch.nbr_times[0][0][1] == 3

    assert batch.nbr_nids[0][1][0] == 20
    assert batch.nbr_times[0][1][0] == 1

    assert batch.nbr_nids[0][1][1] == 40
    assert batch.nbr_times[0][1][1] == 3

    assert batch.nbr_nids[0][4][0] == 1
    assert batch.nbr_times[0][4][0] == 1

    assert batch.nbr_nids[0][4][1] == 2
    assert batch.nbr_times[0][4][1] == 1

    assert batch.nbr_nids[0][5][0] == 1
    assert batch.nbr_times[0][5][0] == 2

    assert batch.nbr_nids[0][5][1] == 3
    assert batch.nbr_times[0][5][1] == 2

    assert batch.nbr_nids[0][6][0] == 1
    assert batch.nbr_times[0][6][0] == 3

    assert batch.nbr_nids[0][6][1] == 2
    assert batch.nbr_times[0][6][1] == 3

    assert batch.nbr_nids[1].shape == (24, 2)
    assert batch.nbr_times[1].shape == (24, 2)
    assert batch.nbr_feats[1].shape == (24, 2, 5)

    assert batch.nbr_nids[1][0][0] == 30
    assert batch.nbr_times[1][0][0] == 2

    assert batch.nbr_nids[1][0][1] == 40
    assert batch.nbr_times[1][0][1] == 3

    assert batch.nbr_nids[1][1][0] == 20
    assert batch.nbr_times[1][1][0] == 1

    assert batch.nbr_nids[1][1][1] == 40
    assert batch.nbr_times[1][1][1] == 3

    assert batch.nbr_nids[1][4][0] == 1
    assert batch.nbr_times[1][4][0] == 1

    assert batch.nbr_nids[1][4][1] == 2
    assert batch.nbr_times[1][4][1] == 1

    assert batch.nbr_nids[1][5][0] == 1
    assert batch.nbr_times[1][5][0] == 2

    assert batch.nbr_nids[1][5][1] == 3
    assert batch.nbr_times[1][5][1] == 2

    assert batch.nbr_nids[1][6][0] == 1
    assert batch.nbr_times[1][6][0] == 3

    assert batch.nbr_nids[1][6][1] == 2
    assert batch.nbr_times[1][6][1] == 3

    assert batch.nbr_nids[1][14][0] == 1
    assert batch.nbr_times[1][14][0] == 2

    assert batch.nbr_nids[1][14][1] == 3
    assert batch.nbr_times[1][14][1] == 2

    assert batch.nbr_nids[1][15][0] == 1
    assert batch.nbr_times[1][15][0] == 3

    assert batch.nbr_nids[1][15][1] == 2
    assert batch.nbr_times[1][15][1] == 3

    assert batch.nbr_nids[1][16][0] == 1
    assert batch.nbr_times[1][16][0] == 1

    assert batch.nbr_nids[1][16][1] == 2
    assert batch.nbr_times[1][16][1] == 1

    assert batch.nbr_nids[1][17][0] == 1
    assert batch.nbr_times[1][17][0] == 3

    assert batch.nbr_nids[1][17][1] == 2
    assert batch.nbr_times[1][17][1] == 3

    assert batch.nbr_nids[1][18][0] == 30
    assert batch.nbr_times[1][18][0] == 2

    assert batch.nbr_nids[1][18][1] == 40
    assert batch.nbr_times[1][18][1] == 3

    assert batch.nbr_nids[1][19][0] == 20
    assert batch.nbr_times[1][19][0] == 1

    assert batch.nbr_nids[1][19][1] == 40
    assert batch.nbr_times[1][19][1] == 3

    assert batch.nbr_nids[1][20][0] == 30
    assert batch.nbr_times[1][20][0] == 2

    assert batch.nbr_nids[1][20][1] == 40
    assert batch.nbr_times[1][20][1] == 3

    assert batch.nbr_nids[1][22][0] == 30
    assert batch.nbr_times[1][22][0] == 2

    assert batch.nbr_nids[1][22][1] == 40
    assert batch.nbr_times[1][22][1] == 3

    assert batch.nbr_nids[1][23][0] == 20
    assert batch.nbr_times[1][23][0] == 1

    assert batch.nbr_nids[1][23][1] == 40
    assert batch.nbr_times[1][23][1] == 3


def test_neighbor_sampler_hook_neg_edges(data):
    dg = DGraph(data)
    hook = RecencyNeighborHook(num_nbrs=[2], num_nodes=51)

    # Batch 1
    src = torch.Tensor([1])
    dst = torch.Tensor([10])
    time = torch.Tensor([0])
    edge_feats = torch.rand(1, 5)
    batch = DGBatch(src, dst, time, edge_feats=edge_feats)

    # Add negative edges
    batch.neg = torch.Tensor([7, 8])
    batch = hook(dg, batch)

    # And ensure they are part of the seed nodes on the first hop
    exp_nids = [torch.LongTensor([1, 10, 7, 8])]
    torch.testing.assert_close(batch.nids, exp_nids)
    assert batch.nbr_nids[0].shape == (4, 2)<|MERGE_RESOLUTION|>--- conflicted
+++ resolved
@@ -1,15 +1,9 @@
 import pytest
 import torch
 
-<<<<<<< HEAD
-from opendg.data import DGData
-from opendg.graph import DGBatch, DGraph
-from opendg.hooks import RecencyNeighborHook
-=======
 from tgm.data import DGData
-from tgm.graph import DGraph
+from tgm.graph import DGBatch, DGraph
 from tgm.hooks import RecencyNeighborHook
->>>>>>> 56645db6
 
 
 @pytest.fixture
