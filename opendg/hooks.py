--- conflicted
+++ resolved
@@ -70,8 +70,7 @@
             num_nbrs=self.num_nbrs,
             slice=DGSliceTracker(end_idx=dg._slice.end_idx),
         )
-<<<<<<< HEAD
-        return dg.materialize()
+        return batch
 
 
 class RecencyNeighborSamplerHook:
@@ -127,7 +126,4 @@
             self._nbrs[src_nbr][0].append(batch.dst[i].item())
             self._nbrs[src_nbr][1].append(batch.time[i].item())
             if batch.edge_feats is not None:
-                self._nbrs[src_nbr][2].append(batch.edge_feats[i])
-=======
-        return batch
->>>>>>> c1c13877
+                self._nbrs[src_nbr][2].append(batch.edge_feats[i])