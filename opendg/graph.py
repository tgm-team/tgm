--- conflicted
+++ resolved
@@ -10,12 +10,7 @@
 
 from opendg._storage import DGSliceTracker, DGStorage
 from opendg.data import DGData
-<<<<<<< HEAD
-from opendg.timedelta import TimeDeltaDG
-=======
-from opendg.events import EdgeEvent
 from opendg.timedelta import TGB_TIME_DELTAS, TimeDeltaDG
->>>>>>> 1a13859c
 
 
 class DGraph:
@@ -27,43 +22,21 @@
         time_delta: TimeDeltaDG | None = None,
         **kwargs: Any,
     ) -> None:
-        if isinstance(data, DGStorage):
-            self._storage = data
-        else:
-<<<<<<< HEAD
-            data = data if isinstance(data, DGData) else read_events(data, **kwargs)
-            self._storage = DGStorage(data)
-=======
-            # TODO: Temporary, switch storage API in subsequent PR
-            if isinstance(data, list):
-                self._storage = DGStorage(data)
-            else:
-                data = (
-                    data
-                    if isinstance(data, DGData)
-                    else DGData.from_any(data, **kwargs)
-                )
-                events = []
-                for i in range(len(data.edge_index)):
-                    t = int(data.timestamps[i])
-                    src, dst = int(data.edge_index[i][0]), int(data.edge_index[i][1])
-                    global_id = i
-                    features = None
-                    if data.edge_feats is not None:
-                        features = data.edge_feats[i]
-                    events.append(EdgeEvent(t, src, dst, global_id, features))
-                self._storage = DGStorage(events)  # type: ignore
->>>>>>> 1a13859c
-
         if time_delta is None:
+            self.time_delta = TimeDeltaDG('r')
             if isinstance(data, str) and data.startswith('tgb'):
-                self.time_delta = TGB_TIME_DELTAS.get(data, TimeDeltaDG('r'))
-            else:
-                self.time_delta = TimeDeltaDG('r')
+                self.time_delta = TGB_TIME_DELTAS.get(data, self.time_delta)
         elif isinstance(time_delta, TimeDeltaDG):
             self.time_delta = time_delta
         else:
             raise ValueError(f'bad time_delta type: {type(time_delta)}')
+
+        if isinstance(data, DGStorage):
+            self._storage = data
+        else:
+            if not isinstance(data, DGData):
+                data = DGData.from_any(data, **kwargs)
+            self._storage = DGStorage(data)
 
         self._slice = DGSliceTracker()
 
