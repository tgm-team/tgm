from abc import ABC, abstractmethod
from typing import Dict, List, Optional, Tuple, Union

<<<<<<< HEAD
from opendg.typing import Event
from opendg.timedelta import TimeDeltaTG

=======
import torch
from torch import Tensor

from opendg.events import EdgeEvent, Event, NodeEvent
from opendg.typing import TimeDelta
>>>>>>> aefc8709


class DGStorageBase(ABC):
    r"""Base class for dynamic graph storage engine."""

    @abstractmethod
    def to_events(self) -> List[Event]:
        r"""Convert dynamic graph to a list of events."""

    @abstractmethod
    def slice_time(self, start_time: int, end_time: int) -> 'DGStorageBase':
        r"""Extract temporal slice of the dynamic graph between start_time and end_time."""

    @abstractmethod
    def slice_nodes(self, nodes: List[int]) -> 'DGStorageBase':
        r"""Extract topological slice of the dynamcic graph given the list of nodes."""

    @abstractmethod
    def get_nbrs(self, nodes: List[int]) -> Dict[int, List[Tuple[int, int]]]:
        r"""Return a list of neighbour, timestamp pairs for each node in the nodes list."""

    @abstractmethod
    def append(self, events: Union[Event, List[Event]]) -> 'DGStorageBase':
        r"""Append events to the temporal end of the dynamic graph."""

    @abstractmethod
    def temporal_coarsening(
        self, time_delta: TimeDeltaTG, agg_func: str = 'sum'
    ) -> 'DGStorageBase':
        r"""Re-index the temporal axis of the dynamic graph."""

    def __len__(self) -> int:
        r"""Returns the number of temporal length of the dynamic graph."""
        return self.num_timestamps

    def __str__(self) -> str:
        r"""Returns summary properties of the dynamic graph."""
        return f'Dynamic Graph Storage Engine ({self.__class__.__name__}), Start Time: {self.start_time}, End Time: {self.end_time}, Nodes: {self.num_nodes}, Edges: {self.num_edges}, Timestamps: {self.num_timestamps}, Time Granularity: {self.time_granularity}'

    @property
    @abstractmethod
    def start_time(self) -> Optional[int]:
        r"""The start time of the dynamic graph. None if the graph is empty."""

    @property
    @abstractmethod
    def end_time(self) -> Optional[int]:
        r"""The end time of the dynamic graph. None, if the graph is empty."""

    @property
    @abstractmethod
    def time_granularity(self) -> Optional[TimeDeltaTG]:
        r"""The time granularity of the dynamic graph. None, if the graph has less than 2 temporal events."""

    @property
    @abstractmethod
    def num_nodes(self) -> int:
        r"""The total number of unique nodes encountered over the dynamic graph."""

    @property
    @abstractmethod
    def num_edges(self) -> int:
        r"""The total number of unique edges encountered over the dynamic graph."""

    @property
    @abstractmethod
    def num_timestamps(self) -> int:
        r"""The total number of unique timestamps encountered over the dynamic graph."""

    @property
    @abstractmethod
    def node_feats(self) -> Optional[Tensor]:
        r"""The aggregated node features over the dynamic graph.

        Returns a tensor.sparse_coo_tensor of size T x V x d where

        - T = Number of timestamps
        - V = Number of nodes
        - d = Node feature dimension
        or None if there are no node features on the dynamic graph.

        """

    @property
    @abstractmethod
    def edge_feats(self) -> Optional[Tensor]:
        r"""The aggregated edge features over the dynamic graph.

        Returns a tensor.sparse_coo_tensor of size T x V x V x  d where

        - T = Number of timestamps
        - E = Number of edges
        - d = Edge feature dimension

        or None if there are no edge features on the dynamic graph.
        """

    def _check_slice_time_args(self, start_time: int, end_time: int) -> None:
        if start_time > end_time:
            raise ValueError(
                f'Bad slice: start_time must be <= end_time but received: start_time ({start_time}) > end_time ({end_time})'
            )

    def _check_temporal_coarsening_args(
        self, time_delta: TimeDeltaTG, agg_func: str
    ) -> None:
        if not len(self):
            raise ValueError('Cannot temporally coarsen an empty dynamic graph')

        # TODO: Validate time_delta and agg_func

    def _check_node_feature_shapes(
        self, events: List[Event], expected_shape: Optional[torch.Size] = None
    ) -> Optional[torch.Size]:
        node_feats_shape = expected_shape

        for event in events:
            if isinstance(event, NodeEvent) and event.features is not None:
                if node_feats_shape is None:
                    node_feats_shape = event.features.shape
                elif node_feats_shape != event.features.shape:
                    raise ValueError(
                        f'Incompatible node features shapes: {node_feats_shape} != {event.features.shape}'
                    )
        return node_feats_shape

    def _check_edge_feature_shapes(
        self, events: List[Event], expected_shape: Optional[torch.Size] = None
    ) -> Optional[torch.Size]:
        edge_feats_shape = expected_shape

        for event in events:
            if isinstance(event, EdgeEvent) and event.features is not None:
                if edge_feats_shape is None:
                    edge_feats_shape = event.features.shape
                elif edge_feats_shape != event.features.shape:
                    raise ValueError(
                        f'Incompatible edge features shapes: {edge_feats_shape} != {event.features.shape}'
                    )
        return edge_feats_shape<|MERGE_RESOLUTION|>--- conflicted
+++ resolved
@@ -1,17 +1,11 @@
 from abc import ABC, abstractmethod
 from typing import Dict, List, Optional, Tuple, Union
 
-<<<<<<< HEAD
-from opendg.typing import Event
-from opendg.timedelta import TimeDeltaTG
-
-=======
 import torch
 from torch import Tensor
 
 from opendg.events import EdgeEvent, Event, NodeEvent
-from opendg.typing import TimeDelta
->>>>>>> aefc8709
+from opendg.timedelta import TimeDeltaTG
 
 
 class DGStorageBase(ABC):
