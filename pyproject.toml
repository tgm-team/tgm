--- conflicted
+++ resolved
@@ -5,11 +5,7 @@
 [project]
 name = "tgm"
 version = "0.0.1-alpha"
-<<<<<<< HEAD
-description = "Efficient and Modular Training on Dynamic Graphs"
-=======
 description = "Efficient and Modular ML on Dynamic Graphs"
->>>>>>> f3986a99
 readme = "README.md"
 requires-python = ">=3.10"
 authors = [
