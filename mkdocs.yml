---
site_name: TGM Docs
site_url: https://tgm.readthedocs.io/en/latest/
repo_url: https://github.com/tgm-team/tgm

nav:
  - Home:
      - index.md
      - Quickstart: quickstart.md
      - Architecture: architecture.md
      - Benchmarks: benchmarks.md

  - Tutorials:
      - Temporal Graph Construction: tutorials/dgraph_tutorial.md
      - Time Management: tutorials/time_delta_tutorial.md
      - Hooks: tutorials/hook_tutorial.md

  - API Reference:
      - Dynamic Graphs:
          - DGraph: api/graph.md
          - DGBatch: api/batch.md
          - TimeDelta: api/timedelta.md
      - Datasets: api/data.md
      - Data Loading: api/loader.md
      - Hooks:
          - Hooks: api/hooks/hooks.md
          - Hook Manager: api/hooks/hook_manager.md
          - Recipes: api/hooks/recipe.md
<<<<<<< HEAD
      - Neural Networks: api/nn.md
=======
      - Neural Layers: api/nn.md
>>>>>>> 29ade5bd
      - Utilities: api/util.md
      - Constants: api/constants.md

validation:
  links:
    anchors: warn

theme:
  name: material
  features:
    - announce.dismiss
    - content.action.edit
    - content.action.view
    - content.code.annotate
    - content.code.copy
    - content.tooltips
    - navigation.footer
    - navigation.indexes
    - navigation.sections
    - navigation.expand
    - navigation.top
    - navigation.path
    - search.highlight
    - search.suggest
    - toc.follow
    - toc.integrate
  palette:
    - media: "(prefers-color-scheme: dark)"
      scheme: slate
      accent: lime
      primary: black
      toggle:
        icon: material/brightness-4
        name: Switch to system preference

plugins:
  - search
  - mkdocstrings:
      handlers:
        python:
          import:
            - https://docs.python.org/3/objects.inv
          paths: [tgm]
          options:
            docstring_options:
              ignore_init_summary: true
            docstring_section_style: list
            filters: ["!^_"]
            heading_level: 3
            inherited_members: false
            merge_init_into_class: true
            separate_signature: true
            show_root_heading: true
            show_root_full_path: false
            show_signature_annotations: true
            show_symbol_type_heading: true
            show_symbol_type_toc: true
            show_source: true
            signature_crossrefs: true
            summary: true<|MERGE_RESOLUTION|>--- conflicted
+++ resolved
@@ -26,11 +26,7 @@
           - Hooks: api/hooks/hooks.md
           - Hook Manager: api/hooks/hook_manager.md
           - Recipes: api/hooks/recipe.md
-<<<<<<< HEAD
-      - Neural Networks: api/nn.md
-=======
       - Neural Layers: api/nn.md
->>>>>>> 29ade5bd
       - Utilities: api/util.md
       - Constants: api/constants.md
 
