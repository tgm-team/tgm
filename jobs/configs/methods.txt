edgebank
tgat
<<<<<<< HEAD
gclstm
=======
gcn
>>>>>>> 149164b7
<|MERGE_RESOLUTION|>--- conflicted
+++ resolved
@@ -1,7 +1,4 @@
 edgebank
 tgat
-<<<<<<< HEAD
-gclstm
-=======
 gcn
->>>>>>> 149164b7
+gclstm